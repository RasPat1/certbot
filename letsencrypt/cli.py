"""Let's Encrypt CLI."""
# TODO: Sanity check all input.  Be sure to avoid shell code etc...
import argparse
import atexit
import functools
import logging
import logging.handlers
import os
import pkg_resources
import sys
import time
import traceback

import configargparse
import configobj
import OpenSSL
import zope.component
import zope.interface.exceptions
import zope.interface.verify

from acme import client as acme_client
from acme import jose

import letsencrypt

from letsencrypt import account
<<<<<<< HEAD
from letsencrypt import cert_manager
=======
from letsencrypt import colored_logging
>>>>>>> 550d73e4
from letsencrypt import configuration
from letsencrypt import constants
from letsencrypt import client
from letsencrypt import crypto_util
from letsencrypt import errors
from letsencrypt import interfaces
from letsencrypt import le_util
from letsencrypt import log
from letsencrypt import reporter
from letsencrypt import storage

from letsencrypt.display import util as display_util
from letsencrypt.display import ops as display_ops
from letsencrypt.plugins import disco as plugins_disco


logger = logging.getLogger(__name__)


# Argparse's help formatting has a lot of unhelpful peculiarities, so we want
# to replace as much of it as we can...

# This is the stub to include in help generated by argparse

SHORT_USAGE = """
  letsencrypt [SUBCOMMAND] [options] [domains]

The Let's Encrypt agent can obtain and install HTTPS/TLS/SSL certificates.  By
default, it will attempt to use a webserver both for obtaining and installing
the cert.  """

# This is the short help for letsencrypt --help, where we disable argparse
# altogether
USAGE = SHORT_USAGE + """Major SUBCOMMANDS are:

  (default) everything Obtain & install a cert in your current webserver
  auth                 Authenticate & obtain cert, but do not install it
  install              Install a previously obtained cert in a server
  revoke               Revoke a previously obtained certificate
  rollback             Rollback server configuration changes made during install
  config_changes       Show changes made to server config during installation

Choice of server for authentication/installation:

  --apache          Use the Apache plugin for authentication & installation
  --nginx           Use the Nginx plugin for authentication & installation
  --standalone      Run a standalone HTTPS server (for authentication only)
  OR:
  --authenticator standalone --installer nginx

More detailed help:

  -h, --help [topic]    print this message, or detailed help on a topic;
                        the available topics are:

   all, apache, automation, nginx, paths, security, testing, or any of the
   subcommands
"""


def _find_domains(args, installer):
    if args.domains is None:
        domains = display_ops.choose_names(installer)
    else:
        domains = args.domains

    if not domains:
        raise errors.Error("Please specify --domains, or --installer that "
                           "will help in domain names autodiscovery")

    return domains


def _determine_account(args, config):
    """Determine which account to use.

    In order to make the renewer (configuration de/serialization) happy,
    if ``args.account`` is ``None``, it will be updated based on the
    user input. Same for ``args.email``.

    :param argparse.Namespace args: CLI arguments
    :param letsencrypt.interface.IConfig config: Configuration object
    :param .AccountStorage account_storage: Account storage.

    :returns: Account and optionally ACME client API (biproduct of new
        registration).
    :rtype: `tuple` of `letsencrypt.account.Account` and
        `acme.client.Client`

    """
    account_storage = account.AccountFileStorage(config)
    acme = None

    if args.account is not None:
        acc = account_storage.load(args.account)
    else:
        accounts = account_storage.find_all()
        if len(accounts) > 1:
            acc = display_ops.choose_account(accounts)
        elif len(accounts) == 1:
            acc = accounts[0]
        else:  # no account registered yet
            if args.email is None:
                args.email = display_ops.get_email()
            if not args.email:  # get_email might return ""
                args.email = None

            def _tos_cb(regr):
                if args.tos:
                    return True
                msg = ("Please read the Terms of Service at {0}. You "
                       "must agree in order to register with the ACME "
                       "server at {1}".format(
                           regr.terms_of_service, config.server))
                return zope.component.getUtility(interfaces.IDisplay).yesno(
                    msg, "Agree", "Cancel")

            try:
                acc, acme = client.register(
                    config, account_storage, tos_cb=_tos_cb)
            except errors.Error as error:
                logger.debug(error, exc_info=True)
                raise errors.Error(
                    "Unable to register an account with ACME server")

    args.account = acc.id
    return acc, acme


def _init_le_client(args, config, authenticator, installer):
    if authenticator is not None:
        # if authenticator was given, then we will need account...
        acc, acme = _determine_account(args, config)
        logger.debug("Picked account: %r", acc)
        # XXX
        #crypto_util.validate_key_csr(acc.key)
    else:
        acc, acme = None, None

    return client.Client(config, acc, authenticator, installer, acme=acme)


def _find_duplicative_certs(domains, config, renew_config):
    """Find existing certs that duplicate the request."""

    identical_names_cert, subset_names_cert = None, None

    configs_dir = renew_config.renewal_configs_dir
    # Verify the directory is there
    le_util.make_or_verify_dir(configs_dir, mode=0o755, uid=os.geteuid())

    cli_config = configuration.RenewerConfiguration(config)
    for renewal_file in os.listdir(configs_dir):
        try:
            full_path = os.path.join(configs_dir, renewal_file)
            rc_config = configobj.ConfigObj(renew_config.renewer_config_file)
            rc_config.merge(configobj.ConfigObj(full_path))
            rc_config.filename = full_path
            candidate_lineage = storage.RenewableCert(
                rc_config, config_opts=None, cli_config=cli_config)
        except (configobj.ConfigObjError, errors.CertStorageError, IOError):
            logger.warning("Renewal configuration file %s is broken. "
                           "Skipping.", full_path)
            continue
        # TODO: Handle these differently depending on whether they are
        #       expired or still valid?
        candidate_names = set(candidate_lineage.names())
        if candidate_names == set(domains):
            identical_names_cert = candidate_lineage
        elif candidate_names.issubset(set(domains)):
            subset_names_cert = candidate_lineage

    return identical_names_cert, subset_names_cert


def _treat_as_renewal(config, domains):
    """Determine whether or not the call should be treated as a renewal.

    :returns: RenewableCert or None if renewal shouldn't occur.
    :rtype: :class:`.storage.RenewableCert`

    :raises .Error: If the user would like to rerun the client again.

    """
    renewal = False

    # Considering the possibility that the requested certificate is
    # related to an existing certificate.  (config.duplicate, which
    # is set with --duplicate, skips all of this logic and forces any
    # kind of certificate to be obtained with renewal = False.)
    if not config.duplicate:
        ident_names_cert, subset_names_cert = _find_duplicative_certs(
            domains, config, configuration.RenewerConfiguration(config))
        # I am not sure whether that correctly reads the systemwide
        # configuration file.
        question = None
        if ident_names_cert is not None:
            question = (
                "You have an existing certificate that contains exactly the "
                "same domains you requested (ref: {0}){br}{br}Do you want to "
                "renew and replace this certificate with a newly-issued one?"
            ).format(ident_names_cert.configfile.filename, br=os.linesep)
        elif subset_names_cert is not None:
            question = (
                "You have an existing certificate that contains a portion of "
                "the domains you requested (ref: {0}){br}{br}It contains these "
                "names: {1}{br}{br}You requested these names for the new "
                "certificate: {2}.{br}{br}Do you want to replace this existing "
                "certificate with the new certificate?"
            ).format(subset_names_cert.configfile.filename,
                     ", ".join(subset_names_cert.names()),
                     ", ".join(domains),
                     br=os.linesep)
        if question is None:
            # We aren't in a duplicative-names situation at all, so we don't
            # have to tell or ask the user anything about this.
            pass
        elif config.renew_by_default or zope.component.getUtility(
                interfaces.IDisplay).yesno(question, "Replace", "Cancel"):
            renewal = True
        else:
            reporter_util = zope.component.getUtility(interfaces.IReporter)
            reporter_util.add_message(
                "To obtain a new certificate that {0} an existing certificate "
                "in its domain-name coverage, you must use the --duplicate "
                "option.{br}{br}For example:{br}{br}{1} --duplicate {2}".format(
                    "duplicates" if ident_names_cert is not None else
                    "overlaps with",
                    sys.argv[0], " ".join(sys.argv[1:]),
                    br=os.linesep
                ),
                reporter_util.HIGH_PRIORITY)
            raise errors.Error(
                "User did not use proper CLI and would like "
                "to reinvoke the client.")

        if renewal:
            return ident_names_cert if ident_names_cert is not None else subset_names_cert

    return None


def _auth_from_domains(le_client, config, domains, plugins):
    """Authenticate and enroll certificate."""
    # Note: This can raise errors... caught above us though.
    lineage = _treat_as_renewal(config, domains)

    if lineage is not None:
        # TODO: schoen wishes to reuse key - discussion
        # https://github.com/letsencrypt/letsencrypt/pull/777/files#r40498574
        new_certr, new_chain, new_key, _ = le_client.obtain_certificate(domains)
        # TODO: Check whether it worked! <- or make sure errors are thrown (jdk)
        lineage.save_successor(
            lineage.latest_common_version(), OpenSSL.crypto.dump_certificate(
                OpenSSL.crypto.FILETYPE_PEM, new_certr.body),
            new_key.pem, crypto_util.dump_pyopenssl_chain(new_chain))

        lineage.update_all_links_to(lineage.latest_common_version())
        # TODO: Check return value of save_successor
        # TODO: Also update lineage renewal config with any relevant
        #       configuration values from this attempt? <- Absolutely (jdkasten)
    else:
        # TREAT AS NEW REQUEST
        lineage = le_client.obtain_and_enroll_certificate(domains, plugins)
        if not lineage:
            raise errors.Error("Certificate could not be obtained")

    return lineage


# TODO: Make run as close to auth + install as possible
# Possible difficulties: args.csr was hacked into auth
def run(args, config, plugins):  # pylint: disable=too-many-branches,too-many-locals
    """Obtain a certificate and install."""
    # Begin authenticator and installer setup
    if args.configurator is not None and (args.installer is not None or
                                          args.authenticator is not None):
        return ("Either --configurator or --authenticator/--installer"
                "pair, but not both, is allowed")

    if args.authenticator is not None or args.installer is not None:
        installer = display_ops.pick_installer(
            config, args.installer, plugins)
        authenticator = display_ops.pick_authenticator(
            config, args.authenticator, plugins)
    else:
        # TODO: this assumes that user doesn't want to pick authenticator
        #       and installer separately...
        authenticator = installer = display_ops.pick_configurator(
            config, args.configurator, plugins)

    if installer is None or authenticator is None:
        return "Configurator could not be determined"
    # End authenticator and installer setup

    domains = _find_domains(args, installer)

    # TODO: Handle errors from _init_le_client?
    le_client = _init_le_client(args, config, authenticator, installer)

    lineage = _auth_from_domains(le_client, config, domains, plugins)

    # TODO: We also need to pass the fullchain (for Nginx)
    le_client.deploy_certificate(
        domains, lineage.privkey, lineage.cert, lineage.chain)
    le_client.enhance_config(domains, config)

    if len(lineage.available_versions("cert")) == 1:
        display_ops.success_installation(domains)
    else:
        display_ops.success_renewal(domains)


def auth(args, config, plugins):
    """Authenticate & obtain cert, but do not install it."""

    if args.domains is not None and args.csr is not None:
        # TODO: --csr could have a priority, when --domains is
        # supplied, check if CSR matches given domains?
        return "--domains and --csr are mutually exclusive"

    authenticator = display_ops.pick_authenticator(
        config, args.authenticator, plugins)
    if authenticator is None:
        return "Authenticator could not be determined"

    if args.installer is not None:
        installer = display_ops.pick_installer(config, args.installer, plugins)
    else:
        installer = None

    # TODO: Handle errors from _init_le_client?
    le_client = _init_le_client(args, config, authenticator, installer)

    # This is a special case; cert and chain are simply saved
    if args.csr is not None:
        certr, chain = le_client.obtain_certificate_from_csr(le_util.CSR(
            file=args.csr[0], data=args.csr[1], form="der"))
        le_client.save_certificate(
            certr, chain, args.cert_path, args.chain_path)
    else:
        domains = _find_domains(args, installer)
        _auth_from_domains(le_client, config, domains, plugins)


def install(args, config, plugins):
    """Install a previously obtained cert in a server."""
    # XXX: Update for renewer/RenewableCert
    installer = display_ops.pick_installer(config, args.installer, plugins)
    if installer is None:
        return "Installer could not be determined"
    domains = _find_domains(args, installer)
    le_client = _init_le_client(
        args, config, authenticator=None, installer=installer)
    assert args.cert_path is not None  # required=True in the subparser
    le_client.deploy_certificate(
        domains, args.key_path, args.cert_path, args.chain_path)
    le_client.enhance_config(domains, args.redirect)


def revoke(args, config, plugins):
    """Revoke a previously obtained certificate.

    :param .disco.PluginsRegistry plugins: All available plugins

    """
    if args.key_path is not None or args.cert_path is not None:
        if args.cert_path is None:
            raise errors.Error(
                "If key-path is specified, cert-path must also be specified")

        if args.key_path is not None:  # revocation by cert key
            logger.debug("Revoking %s using cert key %s",
                         args.cert_path[0], args.key_path[0])
            acme = acme_client.Client(
                config.server, key=jose.JWK.load(args.key_path[1]))
        else:  # revocation by account key
            logger.debug("Revoking %s using Account Key", args.cert_path[0])
            acc, _ = _determine_account(args, config)
            # pylint: disable=protected-access
            acme = client._acme_from_config_key(config, acc.key)

        acme.revoke(jose.ComparableX509(crypto_util.pyopenssl_load_certificate(
            args.cert_path[1])[0]))

    else:
        manager = cert_manager.Manager(plugins, config)
        manager.revoke()
    

def enhance(args, config, plugins):
    installer = display_ops.pick_installer(
        config, args.installer, plugins, question="Which server would "
        "you like to enhance?")
    domains = _find_domains(args, installer)
    installer.enhance_config(config)
    installer.restart()


def rollback(args, config, plugins):
    """Rollback server configuration changes made during install."""
    client.rollback(args.installer, args.checkpoints, config, plugins)


def config_changes(unused_args, config, unused_plugins):
    """Show changes made to server config during installation

    View checkpoints and associated configuration changes.

    """
    client.view_config_changes(config)


def plugins_cmd(args, config, plugins):  # TODO: Use IDisplay rather than print
    """List server software plugins."""
    logger.debug("Expected interfaces: %s", args.ifaces)

    ifaces = [] if args.ifaces is None else args.ifaces
    filtered = plugins.ifaces(ifaces)
    logger.debug("Filtered plugins: %r", filtered)

    if not args.init and not args.prepare:
        print str(filtered)
        return

    filtered.init(config)
    verified = filtered.verify(ifaces)
    logger.debug("Verified plugins: %r", verified)

    if not args.prepare:
        print str(verified)
        return

    verified.prepare()
    available = verified.available()
    logger.debug("Prepared plugins: %s", available)
    print str(available)


def read_file(filename, mode="rb"):
    """Returns the given file's contents.

    :param str filename: Filename
    :param str mode: open mode (see `open`)

    :returns: A tuple of filename and its contents
    :rtype: tuple

    :raises argparse.ArgumentTypeError: File does not exist or is not readable.

    """
    try:
        return filename, open(filename, mode).read()
    except IOError as exc:
        raise argparse.ArgumentTypeError(exc.strerror)


def flag_default(name):
    """Default value for CLI flag."""
    return constants.CLI_DEFAULTS[name]


def config_help(name, hidden=False):
    """Help message for `.IConfig` attribute."""
    if hidden:
        return argparse.SUPPRESS
    else:
        return interfaces.IConfig[name].__doc__


class SilentParser(object):  # pylint: disable=too-few-public-methods
    """Silent wrapper around argparse.

    A mini parser wrapper that doesn't print help for its
    arguments. This is needed for the use of callbacks to define
    arguments within plugins.

    """
    def __init__(self, parser):
        self.parser = parser

    def add_argument(self, *args, **kwargs):
        """Wrap, but silence help"""
        kwargs["help"] = argparse.SUPPRESS
        self.parser.add_argument(*args, **kwargs)


HELP_TOPICS = ["all", "security", "paths", "automation", "testing", "plugins"]


class HelpfulArgumentParser(object):
    """Argparse Wrapper.

    This class wraps argparse, adding the ability to make --help less
    verbose, and request help on specific subcategories at a time, eg
    'letsencrypt --help security' for security options.

    """
    def __init__(self, args, plugins):
        plugin_names = [name for name, _p in plugins.iteritems()]
        self.help_topics = HELP_TOPICS + plugin_names + [None]
        self.parser = configargparse.ArgParser(
            usage=SHORT_USAGE,
            formatter_class=argparse.ArgumentDefaultsHelpFormatter,
            args_for_setting_config_path=["-c", "--config"],
            default_config_files=flag_default("config_files"))

        # This is the only way to turn off overly verbose config flag documentation
        self.parser._add_config_file_help = False  # pylint: disable=protected-access
        self.silent_parser = SilentParser(self.parser)

        self.args = self.preprocess_args(args)
        help1 = self.prescan_for_flag("-h", self.help_topics)
        help2 = self.prescan_for_flag("--help", self.help_topics)
        assert max(True, "a") == "a", "Gravity changed direction"
        help_arg = max(help1, help2)
        if help_arg == True:
            # just --help with no topic; avoid argparse altogether
            print USAGE
            sys.exit(0)
        self.visible_topics = self.determine_help_topics(help_arg)
        #print self.visible_topics
        self.groups = {}  # elements are added by .add_group()

    def preprocess_args(self, args):
        """Work around some limitations in argparse.

        Currently, add the default verb "run" as a default.
        """

        for token in args:
            if token in VERBS:
                return args
        return ["run"] + args

    def prescan_for_flag(self, flag, possible_arguments):
        """Checks cli input for flags.

        Check for a flag, which accepts a fixed set of possible arguments, in
        the command line; we will use this information to configure argparse's
        help correctly.  Return the flag's argument, if it has one that matches
        the sequence @possible_arguments; otherwise return whether the flag is
        present.

        """
        if flag not in self.args:
            return False
        pos = self.args.index(flag)
        try:
            nxt = self.args[pos + 1]
            if nxt in possible_arguments:
                return nxt
        except IndexError:
            pass
        return True

    def add(self, topic, *args, **kwargs):
        """Add a new command line argument.

        @topic is required, to indicate which part of the help will document
        it, but can be None for `always documented'.

        """
        if self.visible_topics[topic]:
            if topic in self.groups:
                group = self.groups[topic]
                group.add_argument(*args, **kwargs)
            else:
                self.parser.add_argument(*args, **kwargs)
        else:
            kwargs["help"] = argparse.SUPPRESS
            self.parser.add_argument(*args, **kwargs)

    def add_group(self, topic, **kwargs):
        """

        This has to be called once for every topic; but we leave those calls
        next to the argument definitions for clarity. Return something
        arguments can be added to if necessary, either the parser or an argument
        group.

        """
        if self.visible_topics[topic]:
            #print "Adding visible group " + topic
            group = self.parser.add_argument_group(topic, **kwargs)
            self.groups[topic] = group
            return group
        else:
            #print "Invisible group " + topic
            return self.silent_parser

    def add_plugin_args(self, plugins):
        """

        Let each of the plugins add its own command line arguments, which
        may or may not be displayed as help topics.

        """
        for name, plugin_ep in plugins.iteritems():
            parser_or_group = self.add_group(name, description=plugin_ep.description)
            #print parser_or_group
            plugin_ep.plugin_cls.inject_parser_options(parser_or_group, name)

    def determine_help_topics(self, chosen_topic):
        """

        The user may have requested help on a topic, return a dict of which
        topics to display. @chosen_topic has prescan_for_flag's return type

        :returns: dict

        """
        # topics maps each topic to whether it should be documented by
        # argparse on the command line
        if chosen_topic == "all":
            return dict([(t, True) for t in self.help_topics])
        elif not chosen_topic:
            return dict([(t, False) for t in self.help_topics])
        else:
            return dict([(t, t == chosen_topic) for t in self.help_topics])


def create_parser(plugins, args):
    """Create parser."""
    helpful = HelpfulArgumentParser(args, plugins)

    # --help is automatically provided by argparse
    helpful.add(
        None, "-v", "--verbose", dest="verbose_count", action="count",
        default=flag_default("verbose_count"), help="This flag can be used "
        "multiple times to incrementally increase the verbosity of output, "
        "e.g. -vvv.")
    helpful.add(
        None, "-t", "--text", dest="text_mode", action="store_true",
        help="Use the text output instead of the curses UI.")
    helpful.add(None, "-m", "--email", help=config_help("email"))
    # positional arg shadows --domains, instead of appending, and
    # --domains is useful, because it can be stored in config
    #for subparser in parser_run, parser_auth, parser_install:
    #    subparser.add_argument("domains", nargs="*", metavar="domain")
    helpful.add(None, "-d", "--domains", metavar="DOMAIN", action="append")
    helpful.add(
        None, "--duplicate", dest="duplicate", action="store_true",
        help="Allow getting a certificate that duplicates an existing one")

    helpful.add_group(
        "automation",
        description="Arguments for automating execution & other tweaks")
    helpful.add(
        "automation", "--version", action="version",
        version="%(prog)s {0}".format(letsencrypt.__version__),
        help="show program's version number and exit")
    helpful.add(
        "automation", "--renew-by-default", action="store_true",
        help="Select renewal by default when domains are a superset of a "
             "a previously attained cert")
    helpful.add(
        "automation", "--agree-eula", dest="eula", action="store_true",
        help="Agree to the Let's Encrypt Developer Preview EULA")
    helpful.add(
        "automation", "--agree-tos", dest="tos", action="store_true",
        help="Agree to the Let's Encrypt Subscriber Agreement")
    helpful.add(
        "automation", "--account", metavar="ACCOUNT_ID",
        help="Account ID to use")

    helpful.add_group(
        "testing", description="The following flags are meant for "
        "testing purposes only! Do NOT change them, unless you "
        "really know what you're doing!")
    helpful.add(
        "testing", "--debug", action="store_true",
        help="Show tracebacks if the program exits abnormally")
    helpful.add(
        "testing", "--no-verify-ssl", action="store_true",
        help=config_help("no_verify_ssl"),
        default=flag_default("no_verify_ssl"))
    helpful.add(
        "testing", "--dvsni-port", type=int, default=flag_default("dvsni_port"),
        help=config_help("dvsni_port"))
    helpful.add("testing", "--simple-http-port", type=int,
                help=config_help("simple_http_port"))
    helpful.add("testing", "--no-simple-http-tls", action="store_true",
                help=config_help("no_simple_http_tls"))

    helpful.add_group(
        "security", description="Security parameters & server settings")
    helpful.add(
        "security", "-B", "--rsa-key-size", type=int, metavar="N",
        default=flag_default("rsa_key_size"), help=config_help("rsa_key_size"))
    # TODO: resolve - assumes binary logic while client.py assumes ternary.
    helpful.add(
        "security", "-r", "--redirect", action="store_true",
        help="Automatically redirect all HTTP traffic to HTTPS for the newly "
             "authenticated vhost.")
<<<<<<< HEAD
    # Is there a better place for this?
    helpful.add(
        "security", "--delete-tool", default=flag_default("delete_tool"),
        help="Tool used to delete all sensitive files.")
=======
    helpful.add(
        "security", "--strict-permissions", action="store_true",
        help="Require that all configuration files are owned by the current "
             "user; only needed if your config is somewhere unsafe like /tmp/")
>>>>>>> 550d73e4

    _paths_parser(helpful)
    # _plugins_parsing should be the last thing to act upon the main
    # parser (--help should display plugin-specific options last)
    _plugins_parsing(helpful, plugins)

    _create_subparsers(helpful)

    return helpful.parser, helpful.args

# For now unfortunately this constant just needs to match the code below;
# there isn't an elegant way to autogenerate it in time.
VERBS = ["run", "auth", "install", "revoke", "rollback", "config_changes",
         "plugins", "--help"]


def _create_subparsers(helpful):
    subparsers = helpful.parser.add_subparsers(metavar="SUBCOMMAND")

    def add_subparser(name, func):  # pylint: disable=missing-docstring
        subparser = subparsers.add_parser(
            name, help=func.__doc__.splitlines()[0], description=func.__doc__)
        subparser.set_defaults(func=func)
        return subparser

    # the order of add_subparser() calls is important: it defines the
    # order in which subparser names will be displayed in --help
    add_subparser("run", run)
    parser_auth = add_subparser("auth", auth)
    parser_install = add_subparser("install", install)
    parser_revoke = add_subparser("revoke", revoke)
    parser_rollback = add_subparser("rollback", rollback)
    add_subparser("config_changes", config_changes)
    parser_plugins = add_subparser("plugins", plugins_cmd)

    parser_auth.add_argument(
        "--csr", type=read_file, help="Path to a Certificate Signing "
        "Request (CSR) in DER format.")
    parser_auth.add_argument(
        "--cert-path", default=flag_default("auth_cert_path"),
        help="When using --csr this is where certificate is saved.")
    parser_auth.add_argument(
        "--chain-path", default=flag_default("auth_chain_path"),
        help="When using --csr this is where certificate chain is saved.")

    parser_install.add_argument(
        "--cert-path", required=True, help="Path to a certificate that "
        "is going to be installed.")
    parser_install.add_argument(
        "--key-path", required=True, help="Accompanying private key")
    parser_install.add_argument(
        "--chain-path", help="Accompanying path to a certificate chain.")
    parser_revoke.add_argument(
        "--cert-path", type=read_file, help="Revoke a specific certificate.")
    parser_revoke.add_argument(
        "--key-path", type=read_file,
        help="Revoke certificate using its accompanying key. Useful if "
        "Account Key is lost.")

    parser_rollback.add_argument(
        "--checkpoints", type=int, metavar="N",
        default=flag_default("rollback_checkpoints"),
        help="Revert configuration N number of checkpoints.")

    parser_plugins.add_argument(
        "--init", action="store_true", help="Initialize plugins.")
    parser_plugins.add_argument(
        "--prepare", action="store_true",
        help="Initialize and prepare plugins.")
    parser_plugins.add_argument(
        "--authenticators", action="append_const", dest="ifaces",
        const=interfaces.IAuthenticator,
        help="Limit to authenticator plugins only.")
    parser_plugins.add_argument(
        "--installers", action="append_const", dest="ifaces",
        const=interfaces.IInstaller, help="Limit to installer plugins only.")


def _paths_parser(helpful):
    add = helpful.add
    helpful.add_group(
        "paths", description="Arguments changing execution paths & servers")
    add("paths", "--config-dir", default=flag_default("config_dir"),
        help=config_help("config_dir"))
    add("paths", "--work-dir", default=flag_default("work_dir"),
        help=config_help("work_dir"))
    add("paths", "--logs-dir", default=flag_default("logs_dir"),
        help="Logs directory.")
    add("paths", "--server", default=flag_default("server"),
        help=config_help("server"))


def _plugins_parsing(helpful, plugins):
    helpful.add_group(
        "plugins", description="Let's Encrypt client supports an "
        "extensible plugins architecture. See '%(prog)s plugins' for a "
        "list of all available plugins and their names. You can force "
        "a particular plugin by setting options provided below. Further "
        "down this help message you will find plugin-specific options "
        "(prefixed by --{plugin_name}).")
    helpful.add(
        "plugins", "-a", "--authenticator", help="Authenticator plugin name.")
    helpful.add(
        "plugins", "-i", "--installer", help="Installer plugin name.")
    helpful.add(
        "plugins", "--configurator", help="Name of the plugin that is "
        "both an authenticator and an installer. Should not be used "
        "together with --authenticator or --installer.")

    # things should not be reorder past/pre this comment:
    # plugins_group should be displayed in --help before plugin
    # specific groups (so that plugins_group.description makes sense)

    helpful.add_plugin_args(plugins)


def _setup_logging(args):
    level = -args.verbose_count * 10
    fmt = "%(asctime)s:%(levelname)s:%(name)s:%(message)s"
    if args.text_mode:
        handler = colored_logging.StreamHandler()
        handler.setFormatter(logging.Formatter(fmt))
    else:
        handler = log.DialogHandler()
        # dialog box is small, display as less as possible
        handler.setFormatter(logging.Formatter("%(message)s"))
    handler.setLevel(level)

    # TODO: use fileConfig?

    # unconditionally log to file for debugging purposes
    # TODO: change before release?
    log_file_name = os.path.join(args.logs_dir, 'letsencrypt.log')
    file_handler = logging.handlers.RotatingFileHandler(
        log_file_name, maxBytes=2 ** 20, backupCount=10)
    # rotate on each invocation, rollover only possible when maxBytes
    # is nonzero and backupCount is nonzero, so we set maxBytes as big
    # as possible not to overrun in single CLI invocation (1MB).
    file_handler.doRollover()  # TODO: creates empty letsencrypt.log.1 file
    file_handler.setLevel(logging.DEBUG)
    file_handler_formatter = logging.Formatter(fmt=fmt)
    file_handler_formatter.converter = time.gmtime  # don't use localtime
    file_handler.setFormatter(file_handler_formatter)

    root_logger = logging.getLogger()
    root_logger.setLevel(logging.DEBUG)  # send all records to handlers
    root_logger.addHandler(handler)
    root_logger.addHandler(file_handler)

    logger.debug("Root logging level set at %d", level)
    logger.info("Saving debug log to %s", log_file_name)


def _handle_exception(exc_type, exc_value, trace, args):
    """Logs exceptions and reports them to the user.

    Args is used to determine how to display exceptions to the user. In
    general, if args.debug is True, then the full exception and traceback is
    shown to the user, otherwise it is suppressed. If args itself is None,
    then the traceback and exception is attempted to be written to a logfile.
    If this is successful, the traceback is suppressed, otherwise it is shown
    to the user. sys.exit is always called with a nonzero status.

    """
    logger.debug(
        "Exiting abnormally:%s%s",
        os.linesep,
        "".join(traceback.format_exception(exc_type, exc_value, trace)))

    if issubclass(exc_type, Exception) and (args is None or not args.debug):
        if args is None:
            logfile = "letsencrypt.log"
            try:
                with open(logfile, "w") as logfd:
                    traceback.print_exception(
                        exc_type, exc_value, trace, file=logfd)
            except:  # pylint: disable=bare-except
                sys.exit("".join(
                    traceback.format_exception(exc_type, exc_value, trace)))

        if issubclass(exc_type, errors.Error):
            sys.exit(exc_value)
        else:
            # Tell the user a bit about what happened, without overwhelming
            # them with a full traceback
            msg = ("An unexpected error occurred.\n" +
                   traceback.format_exception_only(exc_type, exc_value)[0] +
                   "Please see the ")
            if args is None:
                msg += "logfile '{0}' for more details.".format(logfile)
            else:
                msg += "logfiles in {0} for more details.".format(args.logs_dir)
            sys.exit(msg)
    else:
        sys.exit("".join(
            traceback.format_exception(exc_type, exc_value, trace)))


def main(cli_args=sys.argv[1:]):
    """Command line argument parsing and main script execution."""
    sys.excepthook = functools.partial(_handle_exception, args=None)

    # note: arg parser internally handles --help (and exits afterwards)
    plugins = plugins_disco.PluginsRegistry.find_all()
    parser, tweaked_cli_args = create_parser(plugins, cli_args)
    args = parser.parse_args(tweaked_cli_args)
    config = configuration.NamespaceConfig(args)
    zope.component.provideUtility(config)

    # Setup logging ASAP, otherwise "No handlers could be found for
    # logger ..." TODO: this should be done before plugins discovery
    for directory in config.config_dir, config.work_dir:
        le_util.make_or_verify_dir(
            directory, constants.CONFIG_DIRS_MODE, os.geteuid(),
            "--strict-permissions" in cli_args)
    # TODO: logs might contain sensitive data such as contents of the
    # private key! #525
    le_util.make_or_verify_dir(
        args.logs_dir, 0o700, os.geteuid(), "--strict-permissions" in cli_args)
    _setup_logging(args)

    # do not log `args`, as it contains sensitive data (e.g. revoke --key)!
    logger.debug("Arguments: %r", cli_args)
    logger.debug("Discovered plugins: %r", plugins)

    sys.excepthook = functools.partial(_handle_exception, args=args)

    # Displayer
    if args.text_mode:
        displayer = display_util.FileDisplay(sys.stdout)
    else:
        displayer = display_util.NcursesDisplay()
    zope.component.provideUtility(displayer)

    # Reporter
    report = reporter.Reporter()
    zope.component.provideUtility(report)
    atexit.register(report.atexit_print_messages)

    # TODO: remove developer EULA prompt for the launch
    if not config.eula:
        eula = pkg_resources.resource_string("letsencrypt", "EULA")
        if not zope.component.getUtility(interfaces.IDisplay).yesno(
                eula, "Agree", "Cancel"):
            raise errors.Error("Must agree to TOS")

    if not os.geteuid() == 0:
        logger.warning(
            "Root (sudo) is required to run most of letsencrypt functionality.")
        # check must be done after arg parsing as --help should work
        # w/o root; on the other hand, e.g. "letsencrypt run
        # --authenticator dns" or "letsencrypt plugins" does not
        # require root as well
        #return (
        #    "{0}Root is required to run letsencrypt.  Please use sudo.{0}"
        #    .format(os.linesep))

    return args.func(args, config, plugins)


if __name__ == "__main__":
    sys.exit(main())  # pragma: no cover<|MERGE_RESOLUTION|>--- conflicted
+++ resolved
@@ -24,11 +24,8 @@
 import letsencrypt
 
 from letsencrypt import account
-<<<<<<< HEAD
 from letsencrypt import cert_manager
-=======
 from letsencrypt import colored_logging
->>>>>>> 550d73e4
 from letsencrypt import configuration
 from letsencrypt import constants
 from letsencrypt import client
@@ -334,7 +331,7 @@
     # TODO: We also need to pass the fullchain (for Nginx)
     le_client.deploy_certificate(
         domains, lineage.privkey, lineage.cert, lineage.chain)
-    le_client.enhance_config(domains, config)
+    le_client.enhance_config(domains, args.redirect)
 
     if len(lineage.available_versions("cert")) == 1:
         display_ops.success_installation(domains)
@@ -706,7 +703,7 @@
         "testing", "--no-verify-ssl", action="store_true",
         help=config_help("no_verify_ssl"),
         default=flag_default("no_verify_ssl"))
-    helpful.add(
+    helpful.add(  # TODO: apache plugin does NOT respect it (#479)
         "testing", "--dvsni-port", type=int, default=flag_default("dvsni_port"),
         help=config_help("dvsni_port"))
     helpful.add("testing", "--simple-http-port", type=int,
@@ -724,17 +721,14 @@
         "security", "-r", "--redirect", action="store_true",
         help="Automatically redirect all HTTP traffic to HTTPS for the newly "
              "authenticated vhost.")
-<<<<<<< HEAD
     # Is there a better place for this?
     helpful.add(
         "security", "--delete-tool", default=flag_default("delete_tool"),
         help="Tool used to delete all sensitive files.")
-=======
     helpful.add(
         "security", "--strict-permissions", action="store_true",
         help="Require that all configuration files are owned by the current "
              "user; only needed if your config is somewhere unsafe like /tmp/")
->>>>>>> 550d73e4
 
     _paths_parser(helpful)
     # _plugins_parsing should be the last thing to act upon the main
