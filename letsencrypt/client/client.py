import csv
import json
import os
import shutil
import socket
import string
import sys
import time

import jsonschema
import M2Crypto
import requests

from letsencrypt.client import acme
from letsencrypt.client import apache_configurator
from letsencrypt.client import challenge
from letsencrypt.client import CONFIG
from letsencrypt.client import crypto_util
from letsencrypt.client import display
from letsencrypt.client import le_util
from letsencrypt.client import logger


# it's weird to point to chocolate servers via raw IPv6 addresses, and
# such addresses can be %SCARY in some contexts, so out of paranoia
# let's disable them by default
ALLOW_RAW_IPV6_SERVER = False


class Client(object):
    """ACME protocol client."""

    def __init__(self, ca_server, cert_signing_request=None,
                 private_key=None, use_curses=True):
        self.curses = use_curses

        # Logger needs to be initialized before Configurator
        self.init_logger()
        # TODO: Can probably figure out which configurator to use
        #       without special packaging based on system info Command
        #       line arg or client function to discover
        self.config = apache_configurator.ApacheConfigurator(
            CONFIG.SERVER_ROOT)

        self.server = ca_server

        self.csr_file = cert_signing_request
        self.key_file = private_key

        self.__validate_csr_key_cli()

        self.server_url = "https://%s/acme/" % self.server

    def authenticate(self, domains=None, redirect=None, eula=False):
        domains = [] if domains is None else domains

        # Check configuration
        if not self.config.config_test():
            sys.exit(1)

        self.redirect = redirect

        # Display preview warning
        if not eula:
            with open('EULA') as eula_file:
                if not display.generic_yesno(eula_file.read(),
                                             "Agree", "Cancel"):
                    sys.exit(0)

        # Display screen to select domains to validate
        if domains:
            sanity_check_names([self.server] + domains)
            self.names = domains
        else:
            # This function adds all names
            # found within the config to self.names
            # Then filters them based on user selection
            code, self.names = display.filter_names(self.get_all_names())
            if code == display.OK and self.names:
                # TODO: Allow multiple names once it is setup
                self.names = [self.names[0]]
            else:
                sys.exit(0)

        # Display choice of CA screen
        # TODO: Use correct server depending on CA
        #choice = self.choice_of_ca()

        # Request Challenges
        challenge_msg = self.acme_challenge()

        # Get key and csr to perform challenges
        _, csr_der = self.get_key_csr_pem()

        if not crypto_util.csr_matches_names(self.csr_file, self.names):
            raise Exception("CSR subject does not contain the specified name")

        # Perform Challenges
        responses, challenge_objs = self.verify_identity(challenge_msg)
        # Get Authorization
        self.acme_authorization(challenge_msg, challenge_objs, responses)

        # Retrieve certificate
        certificate_dict = self.acme_certificate(csr_der)

        # Find set of virtual hosts to deploy certificates to
        vhost = self.get_virtual_hosts(self.names)

        # Install Certificate
        cert_file = self.install_certificate(certificate_dict, vhost)

        # Perform optimal config changes
        self.optimize_config(vhost)

        self.config.save("Completed Let's Encrypt Authentication")

        self.store_cert_key(cert_file, False)

    def acme_challenge(self):
        """Handle ACME "challenge" phase.

        :returns: ACME "challenge" message.
        :rtype: dict

        """
        return self.send_and_receive_expected(
            acme.challenge_request(self.names), "challenge")

    def acme_authorization(self, challenge_msg, chal_objs, responses):
        """Handle ACME "authorization" phase.

        :param challenge_msg: ACME "challenge" message.
        :type challenge_msg: dict

        :param chal_objs: TODO
        :type chal_objs: TODO

        :param responses: TODO
        :type responses: TODO

        :returns: ACME "authorization" message.
        :rtype: dict

        """
        auth_dict = self.send(acme.authorization_request(
            challenge_msg["sessionID"], self.names[0],
            challenge_msg["nonce"], responses, self.key_file))

        try:
            return self.is_expected_msg(auth_dict, "authorization")
        except:
            logger.fatal("Failed Authorization procedure - "
                         "cleaning up challenges")
            sys.exit(1)
        finally:
            self.cleanup_challenges(chal_objs)

    def acme_certificate(self, csr_der):
        """Handle ACME "certificate" phase.

        :param csr_der: CSR in DER format.
        :type csr_der: str

        :returns: ACME "certificate" message.
        :rtype: dict

        """
        logger.info("Preparing and sending CSR..")
        return self.send_and_receive_expected(
            acme.certificate_request(csr_der, self.key_file), "certificate")

    def acme_revocation(self, cert):
        """Handle ACME "revocation" phase.

        :param cert: TODO
        :type cert: dict

        :returns: ACME "revocation" message.
        :rtype: dict

        """
        cert_der = M2Crypto.X509.load_cert(cert["backup_cert_file"]).as_der()

        revocation = self.send_and_receive_expected(
            acme.revocation_request(cert["backup_key_file"], cert_der),
            "revocation")

        display.generic_notification(
            "You have successfully revoked the certificate for "
            "%s" % cert["cn"], width=70, height=9)

        remove_cert_key(cert)
        self.list_certs_keys()

        return revocation

    def send(self, msg):
        """Send ACME message to server.

        :param msg: ACME message (JSON serializable).
        :type msg: dict

        :raises: TypeError if `msg` is not JSON serializable or
                 jsonschema.ValidationError if not valid ACME message or
                 Exception if response from server is not valid ACME message

        :returns: Server response message.
        :rtype: dict

        """
        json_encoded = json.dumps(msg)
        acme.acme_object_validate(json_encoded)

        try:
            response = requests.post(
                self.server_url,
                data=json_encoded,
                headers={"Content-Type": "application/json"},
            )
        except requests.exceptions.RequestException as error:
            logger.fatal("Send() failed... may have lost connection to server")
            logger.fatal(" ** ERROR **")
            logger.fatal(error)
            sys.exit(8)

        try:
            acme.acme_object_validate(response.content)
        except jsonschema.ValidationError:
            raise Exception('Response from server is not a valid ACME message')

        return response.json()

    def send_and_receive_expected(self, msg, expected):
        """Send ACME message to server and return expected message.

        :param msg: ACME message (JSON serializable).
        :type acem_msg: dict

        :param expected: Name of the expected response ACME message type.
        :type expected: str

        :returns: ACME response message of expected type.
        :rtype: dict

        """
        response = self.send(msg)
        try:
            return self.is_expected_msg(response, expected)
        except:  # TODO: too generic exception
            raise Exception('Expected message (%s) not received' % expected)

    def is_expected_msg(self, response, expected, delay=3, rounds=20):
        """Is reponse expected ACME message?

        :param response: ACME response message from server.
        :type response: dict

        :param expected: Name of the expected response ACME message type.
        :type expected: str

        :param delay: Number of seconds to delay before next round in case
                      of ACME "defer" response message.
        :type delay: int

        :param rounds: Number of resend attempts in case of ACME "defer"
                       reponse message.
        :type rounds: int

        :raises: Exception

        :returns: ACME response message from server.
        :rtype: dict

        """
        for _ in xrange(rounds):
            if response["type"] == expected:
                return response

            elif response["type"] == "error":
                logger.error("%s: %s - More Info: %s" %
                             (response["error"],
                              response.get("message", ""),
                              response.get("moreInfo", "")))
                raise Exception(response["error"])

            elif response["type"] == "defer":
                logger.info("Waiting for %d seconds..." % delay)
                time.sleep(delay)
                response = self.send(acme.status_request(response["token"]))
            else:
                logger.fatal("Received unexpected message")
                logger.fatal("Expected: %s" % expected)
                logger.fatal("Received: " + response)
                sys.exit(33)

        logger.error("Server has deferred past the max of %d seconds" %
                     (rounds * delay))

    def list_certs_keys(self):
        list_file = os.path.join(CONFIG.CERT_KEY_BACKUP, "LIST")
        certs = []

        if not os.path.isfile(list_file):
            logger.info(
                "You don't have any certificates saved from letsencrypt")
            return

        c_sha1_vh = {}
        for (cert, _, path) in self.config.get_all_certs_keys():
            try:
                c_sha1_vh[M2Crypto.X509.load_cert(
                    cert).get_fingerprint(md='sha1')] = path
            except:
                continue

        with open(list_file, 'rb') as csvfile:
            csvreader = csv.reader(csvfile)
            for row in csvreader:
                cert = crypto_util.get_cert_info(row[1])

                b_k = os.path.join(CONFIG.CERT_KEY_BACKUP,
                                   os.path.basename(row[2]) + "_" + row[0])
                b_c = os.path.join(CONFIG.CERT_KEY_BACKUP,
                                   os.path.basename(row[1]) + "_" + row[0])

                cert.update({
                    "orig_key_file": row[2],
                    "orig_cert_file": row[1],
                    "idx": int(row[0]),
                    "backup_key_file": b_k,
                    "backup_cert_file": b_c,
                    "installed": c_sha1_vh.get(cert["fingerprint"], ""),
                })
                certs.append(cert)
        if certs:
            self.choose_certs(certs)
        else:
            display.generic_notification(
                "There are not any trusted Let's Encrypt "
                "certificates for this server.")

    def choose_certs(self, certs):
        """Display choose certificates menu.

        :param certs: List of cert dicts.
        :type certs: list

        """
        code, tag = display.display_certs(certs)
        cert = certs[tag]

        if code == display.OK:
            if display.confirm_revocation(cert):
                self.acme_revocation(cert)
            else:
                self.choose_certs(certs)
        elif code == display.HELP:
            print code, tag, cert
            display.more_info_cert(cert)
            self.choose_certs(certs)
        else:
            exit(0)

    def install_certificate(self, certificate_dict, vhost):
        """Install certificate

        :returns: Path to a certificate file.
        :rtype: str

        """
        cert_chain_abspath = None
        cert_fd, cert_file = le_util.unique_file(CONFIG.CERT_PATH, 644)
        cert_fd.write(
            crypto_util.b64_cert_to_pem(certificate_dict["certificate"]))
        cert_fd.close()
        logger.info("Server issued certificate; certificate written to %s" %
                    cert_file)

        if certificate_dict.get("chain", None):
            chain_fd, chain_fn = le_util.unique_file(CONFIG.CHAIN_PATH, 644)
            for cert in certificate_dict.get("chain", []):
                chain_fd.write(crypto_util.b64_cert_to_pem(cert))
            chain_fd.close()

            logger.info("Cert chain written to %s" % chain_fn)

            # This expects a valid chain file
            cert_chain_abspath = os.path.abspath(chain_fn)

        for host in vhost:
            self.config.deploy_cert(host,
                                    os.path.abspath(cert_file),
                                    os.path.abspath(self.key_file),
                                    cert_chain_abspath)
            # Enable any vhost that was issued to, but not enabled
            if not host.enabled:
                logger.info("Enabling Site " + host.file)
                self.config.enable_site(host)

        # sites may have been enabled / final cleanup
        self.config.restart(quiet=self.curses)

        display.success_installation(self.names)

        return cert_file

    def optimize_config(self, vhost):
        if self.redirect is None:
            self.redirect = display.redirect_by_default()

        if self.redirect:
            self.redirect_to_ssl(vhost)
            self.config.restart(quiet=self.curses)

        # if self.ocsp_stapling is None:
        #     q = ("Would you like to protect the privacy of your users "
        #         "by enabling OCSP stapling? If so, your users will not have "
        #         "to query the Let's Encrypt CA separately about the current "
        #         "revocation status of your certificate.")
        #    self.ocsp_stapling = self.ocsp_stapling = display.ocsp_stapling(q)
        # if self.ocsp_stapling:
        #    # TODO enable OCSP Stapling
        #    continue

    def cleanup_challenges(self, challenges):
        logger.info("Cleaning up challenges...")
        for chall in challenges:
            if chall["type"] in CONFIG.CONFIG_CHALLENGES:
                self.config.cleanup()
            else:
                # Handle other cleanup if needed
                pass

    def verify_identity(self, challenge_msg):
        """Verify identity.

        :param challenge_msg: ACME "challenge" message.
        :type challenge_msg: dict

        :returns: TODO
        :rtype: dict

        """
        path = challenge.gen_challenge_path(
            challenge_msg["challenges"], challenge_msg.get("combinations", []))

        logger.info("Performing the following challenges:")

        # Every indices element is a list of integers referring to which
        # challenges in the master list the challenge object satisfies
        # Single Challenge objects that can satisfy multiple server challenges
        # mess up the order of the challenges, thus requiring the indices
        challenge_objs, indices = self.challenge_factory(
            self.names[0], challenge_msg["challenges"], path)

        responses = ["null"] * len(challenge_msg["challenges"])

        # Perform challenges
        for i, c_obj in enumerate(challenge_objs):
            response = "null"
            if c_obj["type"] in CONFIG.CONFIG_CHALLENGES:
                response = self.config.perform(c_obj)
            else:
                # Handle RecoveryToken type challenges
                pass

            for index in indices[i]:
                responses[index] = response

        logger.info("Configured Apache for challenges; " +
                    "waiting for verification...")

        return responses, challenge_objs

    def store_cert_key(self, cert_file, encrypt=False):
        """Store certificate key.

        :param cert_file: Path to a certificate file.
        :type cert_file: str

        :param encrypt: Should the certificate key be encrypted?
        :type encrypt: bool

        """
        list_file = os.path.join(CONFIG.CERT_KEY_BACKUP, "LIST")
        le_util.make_or_verify_dir(CONFIG.CERT_KEY_BACKUP, 0700)
        idx = 0

        if encrypt:
            logger.error("Unfortunately securely storing the certificates/"
                         "keys is not yet available. Stay tuned for the "
                         "next update!")
            return False

        if os.path.isfile(list_file):
            with open(list_file, 'r+b') as csvfile:
                csvreader = csv.reader(csvfile)
                for row in csvreader:
                    idx = int(row[0]) + 1
                csvwriter = csv.writer(csvfile)
                csvwriter.writerow([str(idx), cert_file, self.key_file])

        else:
            with open(list_file, 'wb') as csvfile:
                csvwriter = csv.writer(csvfile)
                csvwriter.writerow(["0", cert_file, self.key_file])

        shutil.copy2(self.key_file,
                     os.path.join(
                         CONFIG.CERT_KEY_BACKUP,
                         os.path.basename(self.key_file) + "_" + str(idx)))
        shutil.copy2(cert_file,
                     os.path.join(
                         CONFIG.CERT_KEY_BACKUP,
                         os.path.basename(cert_file) + "_" + str(idx)))

    def redirect_to_ssl(self, vhost):
        for ssl_vh in vhost:
            success, redirect_vhost = self.config.enable_redirect(ssl_vh)
            logger.info("\nRedirect vhost: " + redirect_vhost.file +
                        " - " + str(success))
            # If successful, make sure redirect site is enabled
            if success:
                self.config.enable_site(redirect_vhost)

    def get_virtual_hosts(self, domains):
        vhost = set()
        for name in domains:
            host = self.config.choose_virtual_host(name)
            if host is not None:
                vhost.add(host)
        return vhost

    def challenge_factory(self, name, challenges, path):
        """

        :param name: TODO
        :type name: TODO

        :param challanges: A list of challenges from ACME "challenge"
                           server message to be fulfilled by the client
                           in order to prove possession of the identifier.
        :type challenges: list

        :param path: List of indices from `challenges`.
        :type path: list

        :returns: A pair of TODO
        :rtype: tuple

        """
        sni_todo = []
        # Since a single invocation of SNI challenge can satisfy multiple
        # challenges. We must keep track of all the challenges it satisfies
        sni_satisfies = []

        challenge_objs = []
        challenge_obj_indices = []
        for index in path:
            chall = challenges[index]

            if chall["type"] == "dvsni":
                logger.info("  DVSNI challenge for name %s." % name)
                sni_satisfies.append(index)
                sni_todo.append((str(name), str(chall["r"]),
                                 str(chall["nonce"])))

            elif chall["type"] == "recoveryToken":
                logger.info("\tRecovery Token Challenge for name: %s." % name)
                challenge_obj_indices.append(index)
                challenge_objs.append({
                    type: "recoveryToken",
                })

            else:
                logger.fatal("Challenge not currently supported")
                sys.exit(82)

        if sni_todo:
            # SNI_Challenge can satisfy many sni challenges at once so only
            # one "challenge object" is issued for all sni_challenges
            challenge_objs.append({
                "type": "dvsni",
                "listSNITuple": sni_todo,
                "dvsni_key": os.path.abspath(self.key_file),
            })
            challenge_obj_indices.append(sni_satisfies)
            logger.debug(sni_todo)

        return challenge_objs, challenge_obj_indices

    def get_key_csr_pem(self, csr_return_format='der'):
<<<<<<< HEAD
        """
        Returns key and CSR using provided files or generating new files if
        necessary. Both will be saved in PEM format on the filesystem.
        The CSR can optionally be returned in DER format."""
=======
        """Return key and CSR, generate if necessary.

        Returns key and CSR using provided files or generating new files
        if necessary. Both will be saved in PEM format on the
        filesystem. The CSR can optionally be returned in DER format as
        the CSR cannot be loaded back into M2Crypto.

        :param csr_return_format: If "der" returned CSR is in DER format,
                                  PEM otherwise.
        :param csr_return_format: str

        :returns: A pair of `(key, csr)`, where `key` is PEM encoded `str`
                  and `csr` is PEM/DER (depedning on `csr_return_format`
                  encoded `str`.
        :rtype: tuple

        """
>>>>>>> 539b9b12
        key_pem = None
        csr_pem = None
        if not self.key_file:
            key_pem = crypto_util.make_key(CONFIG.RSA_KEY_SIZE)
            # Save file
            le_util.make_or_verify_dir(CONFIG.KEY_DIR, 0700)
            key_f, self.key_file = le_util.unique_file(
                os.path.join(CONFIG.KEY_DIR, "key-letsencrypt.pem"), 0600)
            key_f.write(key_pem)
            key_f.close()
            logger.info("Generating key: %s" % self.key_file)
        else:
            try:
                key_pem = open(self.key_file).read().replace("\r", "")
            except:
                logger.fatal("Unable to open key file: %s" % self.key_file)
                sys.exit(1)

        if not self.csr_file:
            csr_pem, csr_der = crypto_util.make_csr(self.key_file, self.names)
            # Save CSR
            le_util.make_or_verify_dir(CONFIG.CERT_DIR, 0755)
            csr_f, self.csr_file = le_util.unique_file(
                os.path.join(CONFIG.CERT_DIR, "csr-letsencrypt.pem"), 0644)
            csr_f.write(csr_pem)
            csr_f.close()
            logger.info("Creating CSR: %s" % self.csr_file)
        else:
            try:
                csr = M2Crypto.X509.load_request(self.csr_file)
                csr_pem, csr_der = csr.as_pem(), csr.as_der()
            except:
                logger.fatal("Unable to open CSR file: %s" % self.csr_file)
                sys.exit(1)

        if csr_return_format == 'der':
            return key_pem, csr_der
        else:
            return key_pem, csr_pem

    def __validate_csr_key_cli(self):
        """
        Verifies that the client key and csr arguments are valid and correspond
        to one another"""
        # If CSR is provided, the private key should also be provided.
        if self.csr_file and not self.key_file:
            logger.fatal(("Please provide the private key file used in "
                          "generating the provided CSR"))
            sys.exit(1)
        # If CSR is provided, it must be readable and valid.
        try:
            if self.csr_file and not crypto_util.valid_csr(self.csr_file):
                logger.fatal("The provided CSR is not a valid CSR")
                sys.exit(1)
        except IOError, e:
            raise Exception("The provided CSR could not be read")
        # If key is provided, it must be readable and valid.
        try:
            if self.key_file and not crypto_util.valid_privkey(self.key_file):
                logger.fatal("The provided key is not a valid key")
                sys.exit(1)
        except IOError, e:
            raise Exception("The provided key could not be read")

        # If CSR and key are provided, the key must be the same key used
        # in the CSR.
        if self.csr_file and self.key_file:
            try:
                if not crypto_util.csr_matches_pubkey(self.csr_file,
                                                      self.key_file):
                    raise Exception("The key and CSR do not match")
            except IOError, e:
                raise Exception("The key or CSR files could not be read")

    # def choice_of_ca(self):
    #     choices = self.get_cas()
    #     message = ("Pick a Certificate Authority. "
    #                "They're all unique and special!")
    #     in_txt = ("Enter the number of a Certificate Authority "
    #               "(c to cancel): ")
    #     code, selection = display.generic_menu(message, choices, in_txt)

    #     if code != display.OK:
    #         sys.exit(0)

    #     return selection

    # Legacy Code: Although I would like to see a free and open marketplace
    # in the future. The Let's Encrypt Client will not have this feature at
    # launch
    # def get_cas(self):
    #     DV_choices = []
    #     OV_choices = []
    #     EV_choices = []
    #     choices = []
    #     try:
    #         with open("/etc/letsencrypt/.ca_offerings") as f:
    #             for line in f:
    #                 choice = line.split(";", 1)
    #                 if 'DV' in choice[0]:
    #                     DV_choices.append(choice)
    #                 elif 'OV' in choice[0]:
    #                     OV_choices.append(choice)
    #                 else:
    #                     EV_choices.append(choice)

    #             # random.shuffle(DV_choices)
    #             # random.shuffle(OV_choices)
    #             # random.shuffle(EV_choices)
    #             choices = DV_choices + OV_choices + EV_choices
    #             choices = [(l[0], l[1]) for l in choices]

    #     except IOError as e:
    #         logger.fatal("Unable to find .ca_offerings file")
    #         sys.exit(1)

    #     return choices

    def get_all_names(self):
        """Return all valid names in the configuration."""
        names = list(self.config.get_all_names())
        sanity_check_names(names)

        if not names:
            logger.fatal("No domain names were found in your apache config")
            logger.fatal("Either specify which names you would like "
                         "letsencrypt to validate or add server names "
                         "to your virtual hosts")
            sys.exit(1)

        return names

    def init_logger(self):
        if self.curses:
            logger.setLogger(logger.NcursesLogger())
            logger.setLogLevel(logger.INFO)
        else:
            logger.setLogger(logger.FileLogger(sys.stdout))
            logger.setLogLevel(logger.INFO)


def remove_cert_key(cert):
    """Remove certificate key.

    :param cert:
    :type cert: dict

    """
    list_file = os.path.join(CONFIG.CERT_KEY_BACKUP, "LIST")
    list_file2 = os.path.join(CONFIG.CERT_KEY_BACKUP, "LIST.tmp")

    with open(list_file, 'rb') as orgfile:
        csvreader = csv.reader(orgfile)

        with open(list_file2, 'wb') as newfile:
            csvwriter = csv.writer(newfile)

            for row in csvreader:
                if not (row[0] == str(cert["idx"]) and
                        row[1] == cert["orig_cert_file"] and
                        row[2] == cert["orig_key_file"]):
                    csvwriter.writerow(row)

    shutil.copy2(list_file2, list_file)
    os.remove(list_file2)
    os.remove(cert["backup_cert_file"])
    os.remove(cert["backup_key_file"])


def sanity_check_names(names):
    for name in names:
        if not is_hostname_sane(name):
            logger.fatal(repr(name) + " is an impossible hostname")
            sys.exit(81)


def is_hostname_sane(hostname):
    """
    Do enough to avoid shellcode from the environment.  There's
    no need to do more.
    """
    # hostnames & IPv4
    allowed = string.ascii_letters + string.digits + "-."
    if all([c in allowed for c in hostname]):
        return True

    if not ALLOW_RAW_IPV6_SERVER:
        return False

    # ipv6 is messy and complicated, can contain %zoneindex etc.
    try:
        # is this a valid IPv6 address?
        socket.getaddrinfo(hostname, 443, socket.AF_INET6)
        return True
    except:
        return False<|MERGE_RESOLUTION|>--- conflicted
+++ resolved
@@ -590,12 +590,6 @@
         return challenge_objs, challenge_obj_indices
 
     def get_key_csr_pem(self, csr_return_format='der'):
-<<<<<<< HEAD
-        """
-        Returns key and CSR using provided files or generating new files if
-        necessary. Both will be saved in PEM format on the filesystem.
-        The CSR can optionally be returned in DER format."""
-=======
         """Return key and CSR, generate if necessary.
 
         Returns key and CSR using provided files or generating new files
@@ -613,7 +607,6 @@
         :rtype: tuple
 
         """
->>>>>>> 539b9b12
         key_pem = None
         csr_pem = None
         if not self.key_file:
