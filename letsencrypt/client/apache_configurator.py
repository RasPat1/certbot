import hashlib
import os
import pkg_resources
import re
import shutil
import socket
import subprocess
import sys
import time

from Crypto import Random

from letsencrypt.client import augeas_configurator
from letsencrypt.client import CONFIG
from letsencrypt.client import crypto_util
from letsencrypt.client import errors
from letsencrypt.client import le_util
from letsencrypt.client import logger


# Configurator should be turned into a Singleton

# Note: Apache 2.4 NameVirtualHost directive is deprecated... all vhost twins
# are considered name based vhosts by default. The use of the directive will
# emit a warning.

# TODO: Augeas sections ie. <VirtualHost>, <IfModule> beginning and closing
# tags need to be the same case, otherwise Augeas doesn't recognize them.
# This is not able to be completely remedied by regular expressions because
# Augeas views <VirtualHost> </Virtualhost> as an error. This will just
# require another check_parsing_errors() after all files are included...
# (after a find_directive search is executed currently). It can be a one
# time check however because all of Trustifies transactions will ensure
# only properly formed sections are added.

# Note: This protocol works for filenames with spaces in it, the sites are
# properly set up and directives are changed appropriately, but Apache won't
# recognize names in sites-enabled that have spaces. These are not added to the
# Apache configuration. It may be wise to warn the user if they are trying
# to use vhost filenames that contain spaces and offer to change ' ' to '_'

# Note: FILEPATHS and changes to files are transactional.  They are copied
# over before the updates are made to the existing files. NEW_FILES is
# transactional due to the use of register_file_creation()

class VH(object):
    """Represents an Apache Virtualhost."""

    def __init__(self, filename_path, vh_path, vh_addrs, is_ssl, is_enabled):
        self.file = filename_path
        self.path = vh_path
        self.addrs = vh_addrs
        self.names = []
        self.ssl = is_ssl
        self.enabled = is_enabled

    def set_names(self, list_of_names):
        """Set names."""
        self.names = list_of_names

    def add_name(self, name):
        """Add name to vhost."""
        self.names.append(name)


class ApacheConfigurator(augeas_configurator.AugeasConfigurator):
    """Apache configurator.

    State of Configurator: This code has been tested under Ubuntu 12.04
    Apache 2.2 and this code works for Ubuntu 14.04 Apache 2.4. Further
    notes below.

    This class was originally developed for Apache 2.2 and has not seen a
    an overhaul to include proper setup of new Apache configurations.
    The biggest changes have been the IncludeOptional directive, the
    deprecation of the NameVirtualHost directive, and the name change of
    mod_ssl.c to ssl_module. Although these changes
    have not been implemented yet, they will be shortly.
    That being said, this class can still adequately configure most typical
    Apache 2.4 servers as the deprecated NameVirtualHost has no effect
    and the typical directories are parsed by the Augeas configuration
    parser automatically.

    The API of this class will change in the coming weeks as the exact
    needs of client's are clarified with the new and developing protocol.

    This class will eventually derive from a generic Configurator class
    so that other Configurators (like Nginx) can be developed and interoperate
    with the client.

    """
    def __init__(self, server_root=CONFIG.SERVER_ROOT):
        super(ApacheConfigurator, self).__init__()

        self.server_root = server_root

        # See if any temporary changes need to be recovered
        # This needs to occur before VH objects are setup...
        # because this will change the underlying configuration and potential
        # vhosts
        self.recovery_routine()
        # Check for errors in parsing files with Augeas
        self.check_parsing_errors("httpd.aug")
        # This problem has been fixed in Augeas 1.0
        self.standardize_excl()

        # Determine user's main config file
        self.user_config_file = self._set_user_config_file()

        self.vhosts = self.get_virtual_hosts()
        # Add name_server association dict
        self.assoc = dict()
        # Verify that all directories and files exist with proper permissions
        verify_setup()

        # Enable mod_ssl if it isn't already enabled
        # This is Let's Encrypt... we enable mod_ssl on initialization :)
        # TODO: attempt to make the check faster... this enable should
        #       be asynchronous as it shouldn't be that time sensitive
        #       on initialization
        if not check_ssl_loaded():
            logger.info("Loading mod_ssl into Apache Server")
            enable_mod("ssl")

        # Note: initialization doesn't check to see if the config is correct
        # by Apache's standards. This should be done by the client (client.py)
        # if it is desired. There may be instances where correct configuration
        # isn't required on startup.

    # TODO: This function can be improved to ensure that the final directives
    # are being modified whether that be in the include files or in the
    # virtualhost declaration - these directives can be overwritten
    def deploy_cert(self, vhost, cert, key, cert_chain=None):
        """Deploys certificate to specified virtual host.

        Currently tries to find the last directives to deploy the cert in
        the given virtualhost. If it can't find the directives, it searches
        the "included" confs. The function verifies that it has located
        the three directives and finally modifies them to point to the correct
        destination

        .. todo:: Make sure last directive is changed

        .. todo:: Might be nice to remove chain directive if none exists
                  This shouldn't happen within letsencrypt though

        :param vhost: ssl vhost to deploy certificate
        :type vhost: :class:`VH`

        :param str cert: certificate filename
        :param str key: private key filename
        :param str cert_chain: certificate chain filename

        :returns: Success
        :rtype: bool

        """
        path = {}

        path["cert_file"] = self.find_directive(case_i(
            "SSLCertificateFile"), None, vhost.path)
        path["cert_key"] = self.find_directive(case_i(
            "SSLCertificateKeyFile"), None, vhost.path)

        # Only include if a certificate chain is specified
        if cert_chain is not None:
            path["cert_chain"] = self.find_directive(
                case_i("SSLCertificateChainFile"), None, vhost.path)

        if len(path["cert_file"]) == 0 or len(path["cert_key"]) == 0:
            # Throw some "can't find all of the directives error"
            logger.warn(("Cannot find a cert or key directive in %s"
                         % vhost.path))
            logger.warn("VirtualHost was not modified")
            # Presumably break here so that the virtualhost is not modified
            return False

        logger.info("Deploying Certificate to VirtualHost %s" % vhost.file)

        self.aug.set(path["cert_file"][0], cert)
        self.aug.set(path["cert_key"][0], key)
        if cert_chain is not None:
            if len(path["cert_chain"]) == 0:
                self.add_dir(vhost.path, "SSLCertificateChainFile", cert_chain)
            else:
                self.aug.set(path["cert_chain"][0], cert_chain)

        self.save_notes += ("Changed vhost at %s with addresses of %s\n" %
                            (vhost.file, vhost.addrs))
        self.save_notes += "\tSSLCertificateFile %s\n" % cert
        self.save_notes += "\tSSLCertificateKeyFile %s\n" % key
        if cert_chain:
            self.save_notes += "\tSSLCertificateChainFile %s\n" % cert_chain
        # This is a significant operation, make a checkpoint
        return self.save()

    def choose_virtual_host(self, target_name):
        """ Chooses a virtual host based on the given domain name.

        .. todo:: This should maybe return list if no obvious answer
            is presented.

        :param str name: domain name

        :returns: ssl vhost associated with name
        :rtype: :class:`VH`

        """
        # Allows for domain names to be associated with a virtual host
        # Client isn't using create_dn_server_assoc(self, dn, vh) yet
        for domain, vhost in self.assoc:
            if domain == target_name:
                return vhost
        # Check for servernames/aliases for ssl hosts
        for vhost in self.vhosts:
            if vhost.ssl:
                for name in vhost.names:
                    if name == target_name:
                        return vhost
        # Checking for domain name in vhost address
        # This technique is not recommended by Apache but is technically valid
        for vhost in self.vhosts:
            for addr in vhost.addrs:
                tup = addr.partition(":")
                if tup[0] == target_name and tup[2] == "443":
                    return vhost

        # Check for non ssl vhosts with servernames/aliases == 'name'
        for vhost in self.vhosts:
            if not vhost.ssl:
                for name in vhost.names:
                    if name == target_name:
                        # When do we need to self.make_vhost_ssl(v)
                        return self.make_vhost_ssl(vhost)

        # No matches, search for the default
        for vhost in self.vhosts:
            for addr in vhost.addrs:
                if addr == "_default_:443":
                    return vhost
        return None

    def create_dn_server_assoc(self, domain, vhost):
        """Create an association between a domain name and virtual host.

        Helps to choose an appropriate vhost

        :param str domain: domain name to associate

        :param vhost: virtual host to associate with domain
        :type vhost: :class:`VH`

        """
        self.assoc[domain] = vhost

    def get_all_names(self):
        """Returns all names found in the Apache Configuration.

        :returns: All ServerNames, ServerAliases, and reverse DNS entries for
                  virtual host addresses
        :rtype: set

        """
        all_names = set()

        # Kept in same function to avoid multiple compilations of the regex
        priv_ip_regex = (r"(^127\.0\.0\.1)|(^10\.)|(^172\.1[6-9]\.)|"
                         r"(^172\.2[0-9]\.)|(^172\.3[0-1]\.)|(^192\.168\.)")
        private_ips = re.compile(priv_ip_regex)

        for vhost in self.vhosts:
            all_names.update(vhost.names)
            for addr in vhost.addrs:
                a_tup = addr.partition(":")

                # If it isn't a private IP, do a reverse DNS lookup
                if not private_ips.match(a_tup[0]):
                    try:
                        socket.inet_aton(a_tup[0])
                        all_names.add(socket.gethostbyaddr(a_tup[0])[0])
                    except (socket.error, socket.herror, socket.timeout):
                        continue

        return all_names

    def _set_user_config_file(self, filename=''):
        """Set the appropriate user configuration file

        .. todo:: This will have to be updated for other distros versions

        :param str filename: optional filename that will be used as the
            user config

        """
        if filename:
            return filename
        else:
            # Basic check to see if httpd.conf exists and
            # in heirarchy via direct include
            # httpd.conf was very common as a user file in Apache 2.2
            if (os.path.isfile(self.server_root + 'httpd.conf') and
                self.find_directive(case_i("Include"),
                                    case_i("httpd.conf"))):
                return os.path.join(self.server_root, 'httpd.conf')
            else:
                return os.path.join(self.server_root + 'apache2.conf')

    def _add_servernames(self, host):
        """Helper function for get_virtual_hosts().

        :param host: In progress vhost whose names will be added
        :type host: :class:`VH`

        """
        name_match = self.aug.match(("%s//*[self::directive=~regexp('%s')] | "
                                     "%s//*[self::directive=~regexp('%s')]" %
                                     (host.path,
                                      case_i('ServerName'),
                                      host.path,
                                      case_i('ServerAlias'))))
        for name in name_match:
            args = self.aug.match(name + "/*")
            for arg in args:
                host.add_name(self.aug.get(arg))

    def _create_vhost(self, path):
        """Used by get_virtual_hosts to create vhost objects

        :param str path: Augeas path to virtual host

        :returns: newly created vhost
        :rtype: :class:`VH`

        """
        addrs = []
        args = self.aug.match(path + "/arg")
        for arg in args:
            addrs.append(self.aug.get(arg))
        is_ssl = False

        if len(self.find_directive(
                case_i("SSLEngine"), case_i("on"), path)) > 0:
            is_ssl = True

        filename = get_file_path(path)
        is_enabled = self.is_site_enabled(filename)
        vhost = VH(filename, path, addrs, is_ssl, is_enabled)
        self._add_servernames(vhost)
        return vhost

    # TODO: make "sites-available" a configurable directory
    def get_virtual_hosts(self):
        """Returns list of virtual hosts found in the Apache configuration.

        :returns: List of :class:`VH` objects found in configuration
        :rtype: list

        """
        # Search sites-available, httpd.conf for possible virtual hosts
        paths = self.aug.match(
            ("/files%ssites-available//*[label()=~regexp('%s')]" %
             (self.server_root, case_i('VirtualHost'))))
        vhs = []
        for path in paths:
            vhs.append(self._create_vhost(path))

        return vhs

    def is_name_vhost(self, target_addr):
        """Returns if vhost is a name based vhost

        Checks if addr has a NameVirtualHost directive in the Apache config

        :param str addr: vhost address ie. *:443

        :returns: Success
        :rtype: bool

        """
        # search for NameVirtualHost directive for ip_addr
        # check httpd.conf, ports.conf,
        # note ip_addr can be FQDN although Apache does not recommend it
        paths = self.find_directive(case_i("NameVirtualHost"), None)
        name_vh = []
        for path in paths:
            name_vh.append(self.aug.get(path))

        # Mixed and matched wildcard NameVirtualHost with VirtualHost
        # behavior is undefined. Make sure that an exact match exists

        # Check for exact match
        for addr in name_vh:
            if addr == target_addr:
                return True

        return False

    def add_name_vhost(self, addr):
        """Adds NameVirtualHost directive for given address.

        Directive is added to ports.conf unless the file doesn't exist
        It is added to httpd.conf as a backup

        :param str addr: Address that will be added as NameVirtualHost directive

        """
        aug_file_path = "/files%sports.conf" % self.server_root
        self.add_dir_to_ifmodssl(aug_file_path, "NameVirtualHost", addr)

        # TODO: Check to see if len(find_dir) can just be if find_dir()
        if len(self.find_directive(
                case_i("NameVirtualHost"), case_i(addr))) == 0:
            logger.warn("ports.conf is not included in your Apache config...")
            logger.warn("Adding NameVirtualHost directive to httpd.conf")

            self.add_dir_to_ifmodssl("/files%shttpd.conf" % self.server_root,
                                     "NameVirtualHost",
                                     addr)

        self.save_notes += 'Setting %s to be NameBasedVirtualHost\n' % addr

    def add_dir_to_ifmodssl(self, aug_conf_path, directive, val):
        """Adds directive and value to IfMod ssl block.

        Adds given directive and value along configuration path within
        an IfMod mod_ssl.c block.  If the IfMod block does not exist in
        the file, it is created.

        :param str aug_conf_path: Desired Augeas config path to add directive
        :param str directive: Directive you would like to add
        :param str val: Value of directive ie. Listen 443, 443 is the value

        """
        # TODO: Add error checking code... does the path given even exist?
        #       Does it throw exceptions?
        if_mod_path = self.get_ifmod(aug_conf_path, "mod_ssl.c")
        # IfModule can have only one valid argument, so append after
        self.aug.insert(if_mod_path + "arg", "directive", False)
        nvh_path = if_mod_path + "directive[1]"
        self.aug.set(nvh_path, directive)
        self.aug.set(nvh_path + "/arg", val)

    def make_server_sni_ready(self, vhost, default_addr="*:443"):
        """Checks to see if the server is ready for SNI challenges.

        .. todo:: This should largely depend on the version of Apache

        :param vhost: VHost to check SNI compatibility
        :type vhost: :class:`VH`

        :param str default_addr: TODO - investigate function further

        """
        # Check if mod_ssl is loaded
        if not check_ssl_loaded():
            logger.error("Please load the SSL module with Apache")
            return False

        # Check for Listen 443
        # TODO: This could be made to also look for ip:443 combo
        # TODO: Need to search only open directives and IfMod mod_ssl.c
        if len(self.find_directive(case_i("Listen"), "443")) == 0:
            logger.debug("No Listen 443 directive found")
            logger.debug("Setting the Apache Server to Listen on port 443")
            self.add_dir_to_ifmodssl("/files%sports.conf" % self.server_root,
                                     "Listen", "443")
            self.save_notes += "Added Listen 443 directive to ports.conf\n"

        # Check for NameVirtualHost
        # First see if any of the vhost addresses is a _default_ addr
        for addr in vhost.addrs:
            tup = addr.partition(":")
            if tup[0] == "_default_":
                if not self.is_name_vhost(default_addr):
                    logger.debug(("Setting all VirtualHosts on "
                                  "%s to be name based vhosts" % default_addr))
                    self.add_name_vhost(default_addr)

                return True
        # No default addresses... so set each one individually
        for addr in vhost.addrs:
            if not self.is_name_vhost(addr):
                logger.debug(("Setting VirtualHost at %s "
                             "to be a name based virtual host" % addr))
                self.add_name_vhost(addr)

        return True

    def get_ifmod(self, aug_conf_path, mod):
        """Returns the path to <IfMod mod> and creates one if it doesn't exist.

        :param str aug_conf_path: Augeas configuration path
        :param str mod: module ie. mod_ssl.c

        """
        if_mods = self.aug.match(("%s/IfModule/*[self::arg='%s']" %
                                 (aug_conf_path, mod)))
        if len(if_mods) == 0:
            self.aug.set("%s/IfModule[last() + 1]" % aug_conf_path, "")
            self.aug.set("%s/IfModule[last()]/arg" % aug_conf_path, mod)
            if_mods = self.aug.match(("%s/IfModule/*[self::arg='%s']" %
                                     (aug_conf_path, mod)))
        # Strip off "arg" at end of first ifmod path
        return if_mods[0][:len(if_mods[0]) - 3]

    def add_dir(self, aug_conf_path, directive, arg):
        """Appends directive to the end fo the file given by aug_conf_path.

        Note: Not added to AugeasConfigurator because it may depend on the lens

        :param str aug_conf_path: Augeas configuration path to add directive
        :param str directive: Directive to add
        :param str arg: Value of the directive. ie. Listen 443, 443 is arg


        """
        self.aug.set(aug_conf_path + "/directive[last() + 1]", directive)
        if type(arg) is not list:
            self.aug.set(aug_conf_path + "/directive[last()]/arg", arg)
        else:
            for i in range(len(arg)):
                self.aug.set("%s/directive[last()]/arg[%d]" %
                             (aug_conf_path, (i+1)),
                             arg[i])

    def find_directive(self, directive, arg=None, start=None):
        """Finds directive in the configuration.

        Recursively searches through config files to find directives
        Directives should be in the form of a case insensitive regex currently

        .. todo:: arg should probably be a list

        Note: Augeas is inherently case sensitive while Apache is case
        insensitive.  Augeas 1.0 allows case insensitive regexes like
        regexp(/Listen/, 'i'), however the version currently supported
        by Ubuntu 0.10 does not.  Thus I have included my own case insensitive
        transformation by calling case_i() on everything to maintain
        compatibility.

        :param str directive: Directive to look for

        :param arg: Specific value direcitve must have, None if all should
                    be considered
        :type arg: str or None

        :param str start: Beginning Augeas path to begin looking

        """
        # Cannot place member variable in the definition of the function so...
        if not start:
            start = "/files%sapache2.conf" % self.server_root

        # Debug code
        # print "find_dir:", directive, "arg:", arg, " | Looking in:", start
        # No regexp code
        # if arg is None:
        #     matches = self.aug.match(start +
        # "//*[self::directive='"+directive+"']/arg")
        # else:
        #     matches = self.aug.match(start +
        # "//*[self::directive='" + directive+"']/* [self::arg='" + arg + "']")

        # includes = self.aug.match(start +
        # "//* [self::directive='Include']/* [label()='arg']")

        if arg is None:
            matches = self.aug.match(("%s//*[self::directive=~regexp('%s')]/arg"
                                      % (start, directive)))
        else:
            matches = self.aug.match(("%s//*[self::directive=~regexp('%s')]/*"
                                      "[self::arg=~regexp('%s')]" %
                                      (start, directive, arg)))

        includes = self.aug.match(("%s//* [self::directive=~regexp('%s')]/* "
                                   "[label()='arg']" %
                                   (start, case_i('Include'))))

        for include in includes:
            # start[6:] to strip off /files
            matches.extend(self.find_directive(
                directive, arg, self.get_include_path(strip_dir(start[6:]),
                                                      self.aug.get(include))))

        return matches

    def get_include_path(self, cur_dir, arg):
        """Converts an Apache Include directive into Augeas path.

        Converts an Apache Include directive argument into an Augeas
        searchable path

        .. todo:: convert to use os.path.join()

        :param str cur_dir: current working directory

        :param str arg: Argument of Include directive

        :returns: Augeas path string
        :rtype: str

        """
        # Sanity check argument - maybe
        # Question: what can the attacker do with control over this string
        # Effect parse file... maybe exploit unknown errors in Augeas
        # If the attacker can Include anything though... and this function
        # only operates on Apache real config data... then the attacker has
        # already won.
        # Perhaps it is better to simply check the permissions on all
        # included files?
        # check_config to validate apache config doesn't work because it
        # would create a race condition between the check and this input

        # TODO: Maybe... although I am convinced we have lost if
        # Apache files can't be trusted.  The augeas include path
        # should be made to be exact.

        # Check to make sure only expected characters are used <- maybe remove
        # validChars = re.compile("[a-zA-Z0-9.*?_-/]*")
        # matchObj = validChars.match(arg)
        # if matchObj.group() != arg:
        #     logger.error("Error: Invalid regexp characters in %s" % arg)
        #     return []

        # Standardize the include argument based on server root
        if not arg.startswith("/"):
            arg = cur_dir + arg
        # conf/ is a special variable for ServerRoot in Apache
        elif arg.startswith("conf/"):
            arg = self.server_root + arg[5:]
        # TODO: Test if Apache allows ../ or ~/ for Includes

        # Attempts to add a transform to the file if one does not already exist
        self.parse_file(arg)

        # Argument represents an fnmatch regular expression, convert it
        # Split up the path and convert each into an Augeas accepted regex
        # then reassemble
        if "*" in arg or "?" in arg:
            split_arg = arg.split("/")
            for idx, split in enumerate(split_arg):
                # * and ? are the two special fnmatch characters
                if "*" in split or "?" in split:
                    # Turn it into a augeas regex
                    # TODO: Can this instead be an augeas glob instead of regex
                    split_arg[idx] = ("* [label()=~regexp('%s')]" %
                                      self.fnmatch_to_re(split))
            # Reassemble the argument
            arg = "/".join(split_arg)

        # If the include is a directory, just return the directory as a file
        if arg.endswith("/"):
            return "/files" + arg[:len(arg)-1]
        return "/files"+arg

    def make_vhost_ssl(self, nonssl_vhost):
        """Makes an ssl_vhost version of a nonssl_vhost.

        Duplicates vhost and adds default ssl options
        New vhost will reside as (nonssl_vhost.path) + CONFIG.LE_VHOST_EXT

        :param nonssl_vhost: Valid VH that doesn't have SSLEngine on
        :type nonssl_vhost: :class:`VH`

        :returns: SSL vhost
        :rtype: :class:`VH`

        """
        avail_fp = nonssl_vhost.file
        # Copy file
        if avail_fp.endswith(".conf"):
            ssl_fp = avail_fp[:-(len(".conf"))] + CONFIG.LE_VHOST_EXT
        else:
            ssl_fp = avail_fp + CONFIG.LE_VHOST_EXT

        # First register the creation so that it is properly removed if
        # configuration is rolled back
        self.register_file_creation(False, ssl_fp)

        try:
            orig_file = open(avail_fp, 'r')
            new_file = open(ssl_fp, 'w')
            new_file.write("<IfModule mod_ssl.c>\n")
            for line in orig_file:
                new_file.write(line)
            new_file.write("</IfModule>\n")
        except IOError:
            logger.fatal("Error writing/reading to file in make_vhost_ssl")
            sys.exit(49)
        finally:
            orig_file.close()
            new_file.close()

        self.aug.load()
        # Delete the VH addresses because they may change here
        del nonssl_vhost.addrs[:]
        ssl_addrs = []

        # change address to address:443, address:80
        addr_match = "/files%s//* [label()=~regexp('%s')]/arg"
        ssl_addr_p = self.aug.match(
            addr_match % (ssl_fp, case_i('VirtualHost')))
        avail_addr_p = self.aug.match(
            addr_match % (avail_fp, case_i('VirtualHost')))

        for i in range(len(avail_addr_p)):
            avail_old_arg = self.aug.get(avail_addr_p[i])
            ssl_old_arg = self.aug.get(ssl_addr_p[i])
            avail_tup = avail_old_arg.partition(":")
            ssl_tup = ssl_old_arg.partition(":")
            avail_new_addr = avail_tup[0] + ":80"
            ssl_new_addr = ssl_tup[0] + ":443"
            self.aug.set(avail_addr_p[i], avail_new_addr)
            self.aug.set(ssl_addr_p[i], ssl_new_addr)
            nonssl_vhost.addrs.append(avail_new_addr)
            ssl_addrs.append(ssl_new_addr)

        # Add directives
        vh_p = self.aug.match(("/files%s//* [label()=~regexp('%s')]" %
                               (ssl_fp, case_i('VirtualHost'))))
        if len(vh_p) != 1:
            logger.error("Error: should only be one vhost in %s" % avail_fp)
            sys.exit(1)

        self.add_dir(vh_p[0], "SSLCertificateFile",
                     "/etc/ssl/certs/ssl-cert-snakeoil.pem")
        self.add_dir(vh_p[0], "SSLCertificateKeyFile",
                     "/etc/ssl/private/ssl-cert-snakeoil.key")
        self.add_dir(vh_p[0], "Include", CONFIG.OPTIONS_SSL_CONF)

        # Log actions and create save notes
        logger.info("Created an SSL vhost at %s" % ssl_fp)
        self.save_notes += 'Created ssl vhost at %s\n' % ssl_fp
        self.save()

        # We know the length is one because of the assertion above
        ssl_vhost = self._create_vhost(vh_p[0])
        self.vhosts.append(ssl_vhost)

        # Check if nonssl_vhost's address was NameVirtualHost
        # NOTE: Searches through Augeas seem to ruin changes to directives
        #       The configuration must also be saved before being searched
        #       for the new directives; For these reasons... this is tacked
        #       on after fully creating the new vhost
        need_to_save = False
        for i in range(len(nonssl_vhost.addrs)):

            if (self.is_name_vhost(nonssl_vhost.addrs[i]) and
                    not self.is_name_vhost(ssl_addrs[i])):
                self.add_name_vhost(ssl_addrs[i])
                logger.info("Enabling NameVirtualHosts on " + ssl_addrs[i])
                need_to_save = True

        if need_to_save:
            self.save()

        return ssl_vhost

    def enable_redirect(self, ssl_vhost):
        """Redirect all equivalent HTTP traffic to ssl_vhost.

        Adds Redirect directive to the port 80 equivalent of ssl_vhost
        First the function attempts to find the vhost with equivalent
        ip addresses that serves on non-ssl ports
        The function then adds the directive

        :param ssl_vhost: Destination of traffic, an ssl enabled vhost
        :type ssl_vhost: :class:`VH`

        :returns: Success, general_vhost (HTTP vhost)
        :rtype: (bool, :class:`VH`)

        """
        # TODO: Enable check to see if it is already there
        #       to avoid the extra restart
        enable_mod("rewrite")

        general_v = self._general_vhost(ssl_vhost)
        if general_v is None:
            # Add virtual_server with redirect
            logger.debug(
                "Did not find http version of ssl virtual host... creating")
            return self.create_redirect_vhost(ssl_vhost)
        else:
            # Check if redirection already exists
            exists, code = self.existing_redirect(general_v)
            if exists:
                if code == 0:
                    logger.debug("Redirect already added")
                    return True, general_v
                else:
                    logger.debug("Unknown redirect exists for this vhost")
                    return False, general_v
            # Add directives to server
            self.add_dir(general_v.path, "RewriteEngine", "On")
            self.add_dir(general_v.path,
                         "RewriteRule", CONFIG.REWRITE_HTTPS_ARGS)
            self.save_notes += ('Redirecting host in %s to ssl vhost in %s\n' %
                                (general_v.file, ssl_vhost.file))
            self.save()
            return True, general_v

    def existing_redirect(self, vhost):
        """Checks to see if existing redirect is in place.

        Checks to see if virtualhost already contains a rewrite or redirect
        returns boolean, integer
        The boolean indicates whether the redirection exists...
        The integer has the following code:
        0 - Existing letsencrypt https rewrite rule is appropriate and in place
        1 - Virtual host contains a Redirect directive
        2 - Virtual host contains an unknown RewriteRule

        -1 is also returned in case of no redirection/rewrite directives

        :param vhost: vhost to check
        :type vhost: :class:`VH`

        :returns: Success, code value... see documentation
        :rtype: bool, int

        """
        rewrite_path = self.find_directive(
            case_i("RewriteRule"), None, vhost.path)
        redirect_path = self.find_directive(
            case_i("Redirect"), None, vhost.path)

        if redirect_path:
            # "Existing Redirect directive for virtualhost"
            return True, 1
        if not rewrite_path:
            # "No existing redirection for virtualhost"
            return False, -1
        if len(rewrite_path) == len(CONFIG.REWRITE_HTTPS_ARGS):
            for idx, match in enumerate(rewrite_path):
                if self.aug.get(match) != CONFIG.REWRITE_HTTPS_ARGS[idx]:
                    # Not a letsencrypt https rewrite
                    return True, 2
            # Existing letsencrypt https rewrite rule is in place
            return True, 0
        # Rewrite path exists but is not a letsencrypt https rule
        return True, 2

    def create_redirect_vhost(self, ssl_vhost):
        """Creates an http_vhost specifically to redirect for the ssl_vhost.

        :param ssl_vhost: ssl vhost
        :type ssl_vhost: :class:`VH`

        :returns: Success, vhost
        :rtype: (bool, :class:`VH`)

        """
        # Consider changing this to a dictionary check
        # Make sure adding the vhost will be safe
        conflict, host_or_addrs = self._conflicting_host(ssl_vhost)
        if conflict:
            return False, host_or_addrs

        redirect_addrs = host_or_addrs

        # get servernames and serveraliases
        serveralias = ""
        servername = ""
        size_n = len(ssl_vhost.names)
        if size_n > 0:
            servername = "ServerName " + ssl_vhost.names[0]
            if size_n > 1:
                serveralias = " ".join(ssl_vhost.names[1:size_n])
                serveralias = "ServerAlias " + serveralias
        redirect_file = "<VirtualHost" + redirect_addrs + "> \n\
" + servername + "\n\
" + serveralias + " \n\
ServerSignature Off \n\
\n\
RewriteEngine On \n\
RewriteRule ^.*$ https://%{SERVER_NAME}%{REQUEST_URI} [L,R=permanent]\n\
\n\
ErrorLog /var/log/apache2/redirect.error.log \n\
LogLevel warn \n\
</VirtualHost>\n"

        # Write out the file
        # This is the default name
        redirect_filename = "le-redirect.conf"

        # See if a more appropriate name can be applied
        if len(ssl_vhost.names) > 0:
            # Sanity check...
            # make sure servername doesn't exceed filename length restriction
            if ssl_vhost.names[0] < (255-23):
                redirect_filename = "le-redirect-%s.conf" % ssl_vhost.names[0]

        redirect_filepath = ("%ssites-available/%s" %
                             (self.server_root, redirect_filename))

        # Register the new file that will be created
        # Note: always register the creation before writing to ensure file will
        # be removed in case of unexpected program exit
        self.register_file_creation(False, redirect_filepath)

        # Write out file
        with open(redirect_filepath, 'w') as redirect_fd:
            redirect_fd.write(redirect_file)
        logger.info("Created redirect file: " + redirect_filename)

        self.aug.load()
        # Make a new vhost data structure and add it to the lists
        new_fp = self.server_root + "sites-available/" + redirect_filename
        new_vhost = self._create_vhost("/files" + new_fp)
        self.vhosts.append(new_vhost)

        # Finally create documentation for the change
        self.save_notes += ('Created a port 80 vhost, %s, for redirection to '
                            'ssl vhost %s\n' %
                            (new_vhost.file, ssl_vhost.file))

        return True, new_vhost

    def _conflicting_host(self, ssl_vhost):
        """Checks for conflicting HTTP vhost for ssl_vhost.

        Checks for a conflicting host, such that a new port 80 host could not
        be created without ruining the apache config
        Used with redirection

        returns: conflict, host_or_addrs - boolean
        if conflict: returns conflicting vhost
        if not conflict: returns space separated list of new host addrs

        :param ssl_vhost: SSL Vhost to check for possible port 80 redirection
        :type ssl_vhost: :class:`VH`

        :returns: TODO
        :rtype: TODO

        """
        # Consider changing this to a dictionary check
        redirect_addrs = ""
        for ssl_a in ssl_vhost.addrs:
            # Add space on each new addr, combine "VirtualHost"+redirect_addrs
            redirect_addrs = redirect_addrs + " "
            ssl_tup = ssl_a.partition(":")
            ssl_a_vhttp = ssl_tup[0] + ":80"
            # Search for a conflicting host...
            for vhost in self.vhosts:
                if vhost.enabled:
                    for addr in vhost.addrs:
                        # Convert :* to standard ip address
                        if addr.endswith(":*"):
                            addr = addr[:len(addr)-2]
                        # Would require NameBasedVirtualHosts,too complicated?
                        # Maybe do later... right now just return false
                        # or overlapping addresses... order matters
                        if addr == ssl_a_vhttp or addr == ssl_tup[0]:
                            # We have found a conflicting host... just return
                            return True, vhost

            redirect_addrs = redirect_addrs + ssl_a_vhttp

        return False, redirect_addrs

    def _general_vhost(self, ssl_vhost):
        """Find appropriate HTTP vhost for ssl_vhost.

        Function needs to be thoroughly tested and perhaps improved
        Will not do well with malformed configurations
        Consider changing this into a dict check

        :param ssl_vhost: ssl vhost to check
        :type ssl_vhost: :class:`VH`

        :returns: HTTP vhost or None if unsuccessful
        :rtype: :class:`VH` or None

        """
        # _default_:443 check
        # Instead... should look for vhost of the form *:80
        # Should we prompt the user?
        ssl_addrs = ssl_vhost.addrs
        if ssl_addrs == ["_default_:443"]:
            ssl_addrs = ["*:443"]

        for vhost in self.vhosts:
            found = 0
            # Not the same vhost, and same number of addresses
            if vhost != ssl_vhost and len(vhost.addrs) == len(ssl_vhost.addrs):
                # Find each address in ssl_host in test_host
                for ssl_a in ssl_addrs:
                    ssl_tup = ssl_a.partition(":")
                    for test_a in vhost.addrs:
                        test_tup = test_a.partition(":")
                        if test_tup[0] == ssl_tup[0]:
                            # Check if found...
                            if (test_tup[2] == "80" or
                                    test_tup[2] == "" or
                                    test_tup[2] == "*"):
                                found += 1
                                break
                # Check to make sure all addresses were found
                # and names are equal
                if (found == len(ssl_vhost.addrs) and
                        set(vhost.names) == set(ssl_vhost.names)):
                    return vhost
        return None

    # TODO - both of these
    def enable_ocsp_stapling(self, ssl_vhost):
        return False

    def enable_hsts(self, ssl_vhost):
        return False

    def get_all_certs_keys(self):
        """ Find all existing keys, certs from configuration.

        Retrieve all certs and keys set in VirtualHosts on the Apache server

        :returns: list of tuples with form [(cert, key, path)]
        :rtype: list

        """
        c_k = set()

        for vhost in self.vhosts:
            if vhost.ssl:
                cert_path = self.find_directive(
                    case_i("SSLCertificateFile"), None, vhost.path)
                key_path = self.find_directive(
                    case_i("SSLCertificateKeyFile"), None, vhost.path)

                # Can be removed once find directive can return ordered results
                if len(cert_path) != 1 or len(key_path) != 1:
                    logger.error(("Too many cert or key directives in vhost "
                                  "%s" % vhost.file))
                    sys.exit(40)

                cert = os.path.abspath(self.aug.get(cert_path[0]))
                key = os.path.abspath(self.aug.get(key_path[0]))
                c_k.add((cert, key, get_file_path(cert_path[0])))

        return c_k

    def is_site_enabled(self, avail_fp):
        """Checks to see if the given site is enabled.

        .. todo:: fix hardcoded sites-enabled

        :param str avail_fp: Complete file path of available site

        :returns: Success
        :rtype: bool

        """
        enabled_dir = os.path.join(self.server_root, "sites-enabled/")
        for entry in os.listdir(enabled_dir):
            if os.path.realpath(enabled_dir + entry) == avail_fp:
                return True

        return False

    def enable_site(self, vhost):
        """Enables an available site, Apache restart required.

        .. todo:: This function should number subdomains before the domain vhost

        .. todo:: Make sure link is not broken...

        :param vhost: vhost to enable
        :type vhost: :class:`VH`

        :returns: Success
        :rtype: bool

        """
        if self.is_site_enabled(vhost.file):
            return True

        if "/sites-available/" in vhost.file:
            enabled_path = ("%ssites-enabled/%s" %
                            (self.server_root, os.path.basename(vhost.file)))
            self.register_file_creation(False, enabled_path)
            os.symlink(vhost.file, enabled_path)
            vhost.enabled = True
            logger.info("Enabling available site: %s" % vhost.file)
            self.save_notes += 'Enabled site %s\n' % vhost.file
            return True
        return False

    def fnmatch_to_re(self, clean_fn_match):
        """Method converts Apache's basic fnmatch to regular expression.

        :param str clean_fn_match: Apache style filename match, similar to globs

        :returns: regex suitable for augeas
        :rtype: str

        """
        regex = ""
        for letter in clean_fn_match:
            if letter == '.':
                regex = regex + r"\."
            elif letter == '*':
                regex = regex + ".*"
            # According to apache.org ? shouldn't appear
            # but in case it is valid...
            elif letter == '?':
                regex = regex + "."
            else:
                regex = regex + letter
        return regex

    def parse_file(self, file_path):
        """Parse file with Augeas

        Checks to see if file_path is parsed by Augeas
        If file_path isn't parsed, the file is added and Augeas is reloaded

        :param str file_path: Apache config file path

        """
        # Test if augeas included file for Httpd.lens
        # Note: This works for augeas globs, ie. *.conf
        inc_test = self.aug.match(
            "/augeas/load/Httpd/incl [. ='%s']" % file_path)
        if not inc_test:
            # Load up files
            # self.httpd_incl.append(file_path)
            # self.aug.add_transform("Httpd.lns",
            #                       self.httpd_incl, None, self.httpd_excl)
            self._add_httpd_transform(file_path)
            self.aug.load()

    def save_apache_config(self):
        """Backup complete Apache config. Not currently used."""
        # Not currently used
        # Should be safe because it is a protected directory
        shutil.copytree(self.server_root,
                        "%sapache2-%s" % (CONFIG.BACKUP_DIR, str(time.time())))

    def standardize_excl(self):
        """Standardize the excl arguments for the Httpd lens in Augeas.

        Note: Hack!
        Standardize the excl arguments for the Httpd lens in Augeas
        Servers sometimes give incorrect defaults
        Note: This problem should be fixed in Augeas 1.0.  Unfortunately,
        Augeas 0.10 appears to be the most popular version currently.

        """
        # attempt to protect against augeas error in 0.10.0 - ubuntu
        # *.augsave -> /*.augsave upon augeas.load()
        # Try to avoid bad httpd files
        # There has to be a better way... but after a day and a half of testing
        # I had no luck
        # This is a hack... work around... submit to augeas if still not fixed

        excl = ["*.augnew", "*.augsave", "*.dpkg-dist", "*.dpkg-bak",
                "*.dpkg-new", "*.dpkg-old", "*.rpmsave", "*.rpmnew",
                "*~",
                self.server_root + "*.augsave",
                self.server_root + "*~",
                self.server_root + "*/*augsave",
                self.server_root + "*/*~",
                self.server_root + "*/*/*.augsave",
                self.server_root + "*/*/*~"]

        for i in range(len(excl)):
            self.aug.set("/augeas/load/Httpd/excl[%d]" % (i+1), excl[i])

        self.aug.load()

    def restart(self, quiet=False):
        """Restarts apache server.

        :returns: Success
        :rtype: bool

        """
        return apache_restart(quiet)

    def _add_httpd_transform(self, incl):
        """Add a transform to Augeas.

        This function will correctly add a transform to augeas
        The existing augeas.add_transform in python is broken.

        :param str incl: TODO

        """
        last_include = self.aug.match("/augeas/load/Httpd/incl [last()]")
        self.aug.insert(last_include[0], "incl", False)
        self.aug.set("/augeas/load/Httpd/incl[last()]", incl)

    def config_test(self):
        """Check the configuration of Apache for errors.

        :returns: Success
        :rtype: bool

        """
        try:
            proc = subprocess.Popen(
                ['sudo', '/usr/sbin/apache2ctl', 'configtest'],
                stdout=subprocess.PIPE,
                stderr=subprocess.PIPE)
            text = proc.communicate()
        except (OSError, ValueError):
            logger.fatal("Unable to run /usr/sbin/apache2ctl configtest")
            sys.exit(1)

        if proc.returncode != 0:
            # Enter recovery routine...
            logger.error("Configtest failed")
            logger.error(text[0])
            logger.error(text[1])
            return False

        return True

    ###########################################################################
    # Challenges Section
    ###########################################################################

    # TODO: Change list_sni_tuple to namedtuple. Also include key within tuple.
    #       This allows the keys to be different for each SNI challenge

    def perform(self, chall_dict):
        """Perform the configuration related challenge.

        :param dict chall_dict: Dictionary representing a challenge.

        """

        if chall_dict.get("type", "") == 'dvsni':
            return self.dvsni_perform(chall_dict)
        return None

    def dvsni_perform(self, chall_dict):
        """Peform a DVSNI challenge.

<<<<<<< HEAD
        Composed of:

        list_sni_tuple:
          List of tuples with form `(addr, r, nonce)`, where
          `addr` (`str`), `r` (base64 `str`), nonce (hex `str`)

        dvsni_key:
          DVSNI key (:class:`letsencrypt.client.client.Client.Key`)
=======
        chall_dict composed of:

        list_sni_tuple:
            List of tuples with form `(addr, r, nonce)`
            `addr` (`string`), `r` (base64 `str`), `nonce` (hex `str`)

        dvsni_key:
            :class:`client.Client.Key`
>>>>>>> cb9263cc

        :param dict chall_dict: dvsni challenge - see documentation

        """
        # Save any changes to the configuration as a precaution
        # About to make temporary changes to the config
        self.save()

        # Do weak validation that challenge is of expected type
        if not ("list_sni_tuple" in chall_dict and "dvsni_key" in chall_dict):
            logger.fatal("Incorrect parameter given to Apache DVSNI challenge")
            logger.fatal("Chall dict: " + str(chall_dict))
            sys.exit(1)

        addresses = []
        default_addr = "*:443"
        for tup in chall_dict["list_sni_tuple"]:
            vhost = self.choose_virtual_host(tup[0])
            if vhost is None:
                logger.error(("No vhost exists with servername "
                              "or alias of: %s" % tup[0]))
                logger.error("No _default_:443 vhost exists")
                logger.error("Please specify servernames in the Apache config")
                return None

            # TODO - @jdkasten review this code to make sure it makes sense
            if not self.make_server_sni_ready(vhost, default_addr):
                return None

            for addr in vhost.addrs:
                if "_default_" in addr:
                    addresses.append([default_addr])
                    break
            else:
                addresses.append(vhost.addrs)

        # Generate S
        dvsni_s = Random.get_random_bytes(CONFIG.S_SIZE)
        # Create all of the challenge certs
        for tup in chall_dict["list_sni_tuple"]:
            # Need to decode from base64
            dvsni_r = le_util.jose_b64decode(tup[1])
            ext = dvsni_gen_ext(dvsni_r, dvsni_s)
            self.dvsni_create_chall_cert(
                tup[0], ext, tup[2], chall_dict["dvsni_key"])

        self.dvsni_mod_config(chall_dict["list_sni_tuple"],
                              chall_dict["dvsni_key"],
                              addresses)
        # Save reversible changes and restart the server
        self.save("SNI Challenge", True)
        self.restart(True)

        return {"type": "dvsni", "s": le_util.jose_b64encode(dvsni_s)}

    def cleanup(self):
        """Revert all challenges."""

        self.revert_challenge_config()
        self.restart(True)

    # TODO: Variable names
    def dvsni_mod_config(self, list_sni_tuple, dvsni_key,
                         ll_addrs):
        """Modifies Apache config files to include challenge vhosts.

        Result: Apache config includes virtual servers for issued challs

        :param list list_sni_tuple: list of tuples with the form
<<<<<<< HEAD
            `(addr, y, nonce)`, where `addr` is `str`, `y` is `bytearray`,
            and nonce is hex `str`

        :param dvsni_key: DVSNI key
        :type dvsni_key: :class:`letsencrypt.client.client.Client.Key`
=======
            `(addr, y, nonce)`, where `addr` is `str`, y is `byte array`,
            `nonce` is `str`

        :param dvsni_key: Namedtuple with file, pem
        :type dvsni_key: :class:`client.Client.Key`
>>>>>>> cb9263cc

        :param list ll_addrs: list of list of addresses to apply

        """
        # WARNING: THIS IS A POTENTIAL SECURITY VULNERABILITY
        # THIS SHOULD BE HANDLED BY THE PACKAGE MANAGER
        # AND TAKEN OUT BEFORE RELEASE, INSTEAD
        # SHOWING A NICE ERROR MESSAGE ABOUT THE PROBLEM

        # Check to make sure options-ssl.conf is installed
        if not os.path.isfile(CONFIG.OPTIONS_SSL_CONF):
            dist_conf = pkg_resources.resource_filename(
                __name__, os.path.basename(CONFIG.OPTIONS_SSL_CONF))
            shutil.copyfile(dist_conf, CONFIG.OPTIONS_SSL_CONF)

        # TODO: Use ip address of existing vhost instead of relying on FQDN
        config_text = "<IfModule mod_ssl.c> \n"
        for idx, lis in enumerate(ll_addrs):
            config_text += get_config_text(
                list_sni_tuple[idx][2], lis, dvsni_key.file)
        config_text += "</IfModule> \n"

        self.dvsni_conf_include_check(self.user_config_file)
        self.register_file_creation(True, CONFIG.APACHE_CHALLENGE_CONF)

        with open(CONFIG.APACHE_CHALLENGE_CONF, 'w') as new_conf:
            new_conf.write(config_text)

    def dvsni_conf_include_check(self, main_config):
        """Adds DVSNI challenge conf file into configuration.

        Adds DVSNI challenge include file if it does not already exist
        within mainConfig

        :param str main_config: file path to main user apache config file

        """
        if len(self.find_directive(
                case_i("Include"), CONFIG.APACHE_CHALLENGE_CONF)) == 0:
            # print "Including challenge virtual host(s)"
            self.add_dir("/files" + main_config,
                         "Include", CONFIG.APACHE_CHALLENGE_CONF)

    def dvsni_create_chall_cert(self, name, ext, nonce, dvsni_key):
        """Creates DVSNI challenge certifiate.

        Certificate created at dvsni_get_cert_file(nonce)

        :param str nonce: hex form of nonce

        :param dvsni_key: absolute path to key file
        :type dvsni_key: `client.Client.Key`

        """
        self.register_file_creation(True, dvsni_get_cert_file(nonce))

        cert_pem = crypto_util.make_ss_cert(
            dvsni_key.pem, [nonce + CONFIG.INVALID_EXT, name, ext])

        with open(dvsni_get_cert_file(nonce), 'w') as chall_cert_file:
            chall_cert_file.write(cert_pem)


def enable_mod(mod_name):
    """Enables module in Apache.

    Both enables and restarts Apache so module is active.

    :param str mod_name: Name of the module to enable

    """
    try:
        # Use check_output so the command will finish before reloading
        subprocess.check_call(["sudo", "a2enmod", mod_name],
                              stdout=open("/dev/null", 'w'),
                              stderr=open("/dev/null", 'w'))
        # Hopefully this waits for output
        subprocess.check_call(["sudo", "/etc/init.d/apache2", "restart"],
                              stdout=open("/dev/null", 'w'),
                              stderr=open("/dev/null", 'w'))
    except (OSError, subprocess.CalledProcessError) as err:
        logger.error("Error enabling mod_" + mod_name)
        logger.error("Exception: %s" % str(err))
        sys.exit(1)


def check_ssl_loaded():
    """Checks to see if mod_ssl is loaded

    Currently uses apache2ctl to get loaded module list

    .. todo:: This function is likely fragile to versions/distros

    :returns: If ssl_module is included and active in Apache
    :rtype: bool

    """
    try:
        # p=subprocess.check_output(['sudo', '/usr/sbin/apache2ctl', '-M'],
        #                            stderr=open("/dev/null", 'w'))
        proc = subprocess.Popen(['sudo', '/usr/sbin/apache2ctl', '-M'],
                                stdout=subprocess.PIPE,
                                stderr=open(
                                    "/dev/null", 'w')).communicate()[0]
    except (OSError, ValueError):
        logger.error("Error accessing apache2ctl for loaded modules!")
        logger.error("This may be caused by an Apache Configuration Error")
        return False

    if "ssl_module" in proc:
        return True
    return False


def apache_restart(quiet=False):
    # TODO: This should be written to use the process returncode
    try:
        proc = subprocess.Popen(['/etc/init.d/apache2', 'restart'],
                                stdout=subprocess.PIPE,
                                stderr=subprocess.PIPE)
        text = proc.communicate()

        if proc.returncode != 0:
            # Enter recovery routine...
            logger.error("Configtest failed")
            logger.error(text[0])
            logger.error(text[1])
            return False

    except (OSError, ValueError):
        logger.fatal(("Apache Restart Failed - "
                      "Please Check the Configuration"))
        sys.exit(1)

    return True


def verify_setup():
    """Verify the setup to ensure safe operating environment.

    Make sure that files/directories are setup with appropriate permissions
    Aim for defensive coding... make sure all input files
    have permissions of root

    """
    le_util.make_or_verify_dir(CONFIG.CONFIG_DIR, 0o755)
    le_util.make_or_verify_dir(CONFIG.WORK_DIR, 0o755)
    le_util.make_or_verify_dir(CONFIG.BACKUP_DIR, 0o755)


def case_i(string):
    """Returns case insensitive regex.

    Returns a sloppy, but necessary version of a case insensitive regex.
    Any string should be able to be submitted and the string is
    escaped and then made case insensitive.
    May be replaced by a more proper /i once augeas 1.0 is widely
    supported.

    :param str string: string to make case i regex

    """
    return "".join(["["+c.upper()+c.lower()+"]"
                    if c.isalpha() else c for c in re.escape(string)])


def get_file_path(vhost_path):
    """Get file path from augeas_vhost_path.

    Takes in Augeas path and returns the file name

    :param str vhost_path: Augeas virtual host path

    :returns: filename of vhost
    :rtype: str

    """
    # Strip off /files
    avail_fp = vhost_path[6:]
    # This can be optimized...
    while True:
        # Cast both to lowercase to be case insensitive
        find_if = avail_fp.lower().find("/ifmodule")
        if find_if != -1:
            avail_fp = avail_fp[:find_if]
            continue
        find_vh = avail_fp.lower().find("/virtualhost")
        if find_vh != -1:
            avail_fp = avail_fp[:find_vh]
            continue
        break
    return avail_fp


def strip_dir(path):
    """Returns directory of file path.

    .. todo:: Replace this with Python standard function

    :param str path: path is a file path. not an augeas section or
        directive path

    :returns: directory
    :rtype: str

    """
    index = path.rfind("/")
    if index > 0:
        return path[:index+1]
    # No directory
    return ""


def dvsni_get_cert_file(nonce):
    """Returns standardized name for challenge certificate.

    :param str nonce: hex form of nonce

    :returns: certificate file name
    :rtype: str

    """
    return CONFIG.WORK_DIR + nonce + ".crt"


def get_config_text(nonce, ip_addrs, dvsni_key_file):
    """Chocolate virtual server configuration text

    :param str nonce: hex form of nonce
    :param str ip_addrs: addresses of challenged domain
    :param str dvsni_key_file: Path to key file

    :returns: virtual host configuration text
    :rtype: str

    """
    return ("<VirtualHost " + " ".join(ip_addrs) + "> \n"
            "ServerName " + nonce + CONFIG.INVALID_EXT + " \n"
            "UseCanonicalName on \n"
            "SSLStrictSNIVHostCheck on \n"
            "\n"
            "LimitRequestBody 1048576 \n"
            "\n"
            "Include " + CONFIG.OPTIONS_SSL_CONF + " \n"
            "SSLCertificateFile " + dvsni_get_cert_file(nonce) + " \n"
            "SSLCertificateKeyFile " + dvsni_key_file + " \n"
            "\n"
            "DocumentRoot " + CONFIG.CONFIG_DIR + "challenge_page/ \n"
            "</VirtualHost> \n\n")


def dvsni_gen_ext(dvsni_r, dvsni_s):
    """Generates z extension to be placed in certificate extension.

    :param bytearray dvsni_r: DVSNI r value
    :param bytearray dvsni_s: DVSNI s value

    result: returns z + CONFIG.INVALID_EXT

    """
    z_base = hashlib.new('sha256')
    z_base.update(dvsni_r)
    z_base.update(dvsni_s)

    return z_base.hexdigest() + CONFIG.INVALID_EXT


def main():
    """Main function used for quick testing purposes"""

    config = ApacheConfigurator()
    logger.setLogger(logger.FileLogger(sys.stdout))
    logger.setLogLevel(logger.DEBUG)

    # for v in config.vhosts:
    #     print v.file
    #     print v.addrs
    #     for name in v.names:
    #         print name

    print config.find_directive(
        case_i("NameVirtualHost"), case_i("holla:443"))

    # for m in config.find_directive("Listen", "443"):
    #     print "Directive Path:", m, "Value:", config.aug.get(m)

    # for v in config.vhosts:
    #     for a in v.addrs:
    #         print "Address:",a, "- Is name vhost?", config.is_name_vhost(a)

    # print config.get_all_names()

    # test_file = "/home/james/Desktop/ports_test.conf"
    # config.parse_file(test_file)

    # config.aug.insert("/files"+test_file+"/IfModule[1]/arg","directive",False)
    # config.aug.set("/files"+test_file+"/IfModule[1]/directive[1]", "Listen")
    # config.aug.set(
    #     "/files" +test_file+ "/IfModule[1]/directive[1]/arg", "556")

    # #config.save_notes = "Added listen 431 for test"
    # #config.register_file_creation("/home/james/Desktop/new_file.txt")
    # #config.save("Testing Saves", False)
    # #config.recover_checkpoint(1)

    # # config.display_checkpoints()
    config.config_test()

    # # Testing redirection and make_vhost_ssl
    # ssl_vh = None
    # for vh in config.vhosts:
    #     if not vh.addrs:
    #         print vh.names
    #         print vh.file
    #     if vh.addrs[0] == "23.20.47.131:80":
    #         print "Here we go"
    #         ssl_vh = config.make_vhost_ssl(vh)

    # config.enable_redirect(ssl_vh)

    # for vh in config.vhosts:
    #     if len(vh.names) > 0:
    #         config.deploy_cert(
    #             vh,
    #             "/home/james/Documents/apache_choc/req.pem",
    #             "/home/james/Documents/apache_choc/key.pem",
    #             "/home/james/Downloads/sub.class1.server.ca.pem")

if __name__ == "__main__":
    main()<|MERGE_RESOLUTION|>--- conflicted
+++ resolved
@@ -1239,25 +1239,14 @@
     def dvsni_perform(self, chall_dict):
         """Peform a DVSNI challenge.
 
-<<<<<<< HEAD
-        Composed of:
+        `chall_dict` composed of:
 
         list_sni_tuple:
-          List of tuples with form `(addr, r, nonce)`, where
-          `addr` (`str`), `r` (base64 `str`), nonce (hex `str`)
+            List of tuples with form `(addr, r, nonce)`, where
+            `addr` (`str`), `r` (base64 `str`), `nonce` (hex `str`)
 
         dvsni_key:
-          DVSNI key (:class:`letsencrypt.client.client.Client.Key`)
-=======
-        chall_dict composed of:
-
-        list_sni_tuple:
-            List of tuples with form `(addr, r, nonce)`
-            `addr` (`string`), `r` (base64 `str`), `nonce` (hex `str`)
-
-        dvsni_key:
-            :class:`client.Client.Key`
->>>>>>> cb9263cc
+            DVSNI key (:class:`letsencrypt.client.client.Client.Key`)
 
         :param dict chall_dict: dvsni challenge - see documentation
 
@@ -1327,19 +1316,11 @@
         Result: Apache config includes virtual servers for issued challs
 
         :param list list_sni_tuple: list of tuples with the form
-<<<<<<< HEAD
             `(addr, y, nonce)`, where `addr` is `str`, `y` is `bytearray`,
             and nonce is hex `str`
 
         :param dvsni_key: DVSNI key
         :type dvsni_key: :class:`letsencrypt.client.client.Client.Key`
-=======
-            `(addr, y, nonce)`, where `addr` is `str`, y is `byte array`,
-            `nonce` is `str`
-
-        :param dvsni_key: Namedtuple with file, pem
-        :type dvsni_key: :class:`client.Client.Key`
->>>>>>> cb9263cc
 
         :param list ll_addrs: list of list of addresses to apply
 
