"""Let's Encrypt client crypto utility functions.

.. todo:: Make the transition to use PSS rather than PKCS1_v1_5 when the server
    is capable of handling the signatures.

"""
import logging
import os

from cryptography.hazmat.primitives import serialization
import OpenSSL
import zope.component

from acme import crypto_util as acme_crypto_util
from acme import jose

from letsencrypt import errors
from letsencrypt import interfaces
from letsencrypt import le_util


logger = logging.getLogger(__name__)


# High level functions
def init_save_key(key_size, key_dir, keyname="key-letsencrypt.pem"):
    """Initializes and saves a privkey.

    Inits key and saves it in PEM format on the filesystem.

    .. note:: keyname is the attempted filename, it may be different if a file
        already exists at the path.

    :param int key_size: RSA key size in bits
    :param str key_dir: Key save directory.
    :param str keyname: Filename of key

    :returns: Key
    :rtype: :class:`letsencrypt.le_util.Key`

    :raises ValueError: If unable to generate the key given key_size.

    """
    try:
        key_pem = make_key(key_size)
    except ValueError as err:
        logger.exception(err)
        raise err

    config = zope.component.getUtility(interfaces.IConfig)
    # Save file
    le_util.make_or_verify_dir(key_dir, 0o700, os.geteuid(),
                               config.strict_permissions)
    key_f, key_path = le_util.unique_file(
        os.path.join(key_dir, keyname), 0o600)
    key_f.write(key_pem)
    key_f.close()

    logger.info("Generating key (%d bits): %s", key_size, key_path)

    return le_util.Key(key_path, key_pem)


def init_save_csr(privkey, names, path, csrname="csr-letsencrypt.pem"):
    """Initialize a CSR with the given private key.

    :param privkey: Key to include in the CSR
    :type privkey: :class:`letsencrypt.le_util.Key`

    :param set names: `str` names to include in the CSR

    :param str path: Certificate save directory.

    :returns: CSR
    :rtype: :class:`letsencrypt.le_util.CSR`

    """
    csr_pem, csr_der = make_csr(privkey.pem, names)

    config = zope.component.getUtility(interfaces.IConfig)
    # Save CSR
    le_util.make_or_verify_dir(path, 0o755, os.geteuid(),
                               config.strict_permissions)
    csr_f, csr_filename = le_util.unique_file(
        os.path.join(path, csrname), 0o644)
    csr_f.write(csr_pem)
    csr_f.close()

    logger.info("Creating CSR: %s", csr_filename)

    return le_util.CSR(csr_filename, csr_der, "der")


# Lower level functions
def make_csr(key_str, domains):
    """Generate a CSR.

    :param str key_str: PEM-encoded RSA key.
    :param list domains: Domains included in the certificate.

    .. todo:: Detect duplicates in `domains`? Using a set doesn't
              preserve order...

    :returns: new CSR in PEM and DER form containing all domains
    :rtype: tuple

    """
    assert domains, "Must provide one or more hostnames for the CSR."
    pkey = OpenSSL.crypto.load_privatekey(OpenSSL.crypto.FILETYPE_PEM, key_str)
    req = OpenSSL.crypto.X509Req()
    req.get_subject().CN = domains[0]
    # TODO: what to put into req.get_subject()?
    # TODO: put SAN if len(domains) > 1
    req.add_extensions([
        OpenSSL.crypto.X509Extension(
            "subjectAltName",
            critical=False,
            value=", ".join("DNS:%s" % d for d in domains)
        ),
    ])
    req.set_pubkey(pkey)
    req.sign(pkey, "sha256")
    return tuple(OpenSSL.crypto.dump_certificate_request(method, req)
                 for method in (OpenSSL.crypto.FILETYPE_PEM,
                                OpenSSL.crypto.FILETYPE_ASN1))


def valid_csr(csr):
    """Validate CSR.

    Check if `csr` is a valid CSR for the given domains.

    :param str csr: CSR in PEM.

    :returns: Validity of CSR.
    :rtype: bool

    """
    try:
        req = OpenSSL.crypto.load_certificate_request(
            OpenSSL.crypto.FILETYPE_PEM, csr)
        return req.verify(req.get_pubkey())
    except OpenSSL.crypto.Error as error:
        logger.debug(error, exc_info=True)
        return False


def csr_matches_pubkey(csr, privkey):
    """Does private key correspond to the subject public key in the CSR?

    :param str csr: CSR in PEM.
    :param str privkey: Private key file contents (PEM)

    :returns: Correspondence of private key to CSR subject public key.
    :rtype: bool

    """
    req = OpenSSL.crypto.load_certificate_request(
        OpenSSL.crypto.FILETYPE_PEM, csr)
    pkey = OpenSSL.crypto.load_privatekey(OpenSSL.crypto.FILETYPE_PEM, privkey)
    try:
        return req.verify(pkey)
    except OpenSSL.crypto.Error as error:
        logger.debug(error, exc_info=True)
        return False


def make_key(bits):
    """Generate PEM encoded RSA key.

    :param int bits: Number of bits, at least 1024.

    :returns: new RSA key in PEM form with specified number of bits
    :rtype: str

    """
    assert bits >= 1024  # XXX
    key = OpenSSL.crypto.PKey()
    key.generate_key(OpenSSL.crypto.TYPE_RSA, bits)
    return OpenSSL.crypto.dump_privatekey(OpenSSL.crypto.FILETYPE_PEM, key)


def valid_privkey(privkey):
    """Is valid RSA private key?

    :param str privkey: Private key file contents in PEM

    :returns: Validity of private key.
    :rtype: bool

    """
    try:
        return OpenSSL.crypto.load_privatekey(
            OpenSSL.crypto.FILETYPE_PEM, privkey).check()
    except (TypeError, OpenSSL.crypto.Error):
        return False


def pyopenssl_load_certificate(data):
    """Load PEM/DER certificate.
<<<<<<< HEAD

    :returns: tuple of obj and filetype

    :raises errors.Error:

    """
    return _pyopenssl_load(data, OpenSSL.crypto.load_certificate)


def _pyopenssl_load(data, method, types=(
        OpenSSL.crypto.FILETYPE_PEM, OpenSSL.crypto.FILETYPE_ASN1)):
    openssl_errors = []
    for filetype in types:
        try:
            return method(filetype, data), filetype
        except OpenSSL.crypto.Error as error:  # TODO: anything else?
            openssl_errors.append(error)
    raise errors.Error("Unable to load: {0}".format(",".join(
        str(error) for error in openssl_errors)))


def private_jwk_to_pyopenssl(jwk):
    """Convert private JWK to pyOpenSSL key."""
    key_pem = jwk.key.private_bytes(
        encoding=serialization.Encoding.PEM,
        format=serialization.PrivateFormat.TraditionalOpenSSL,
        encryption_algorithm=serialization.NoEncryption())
    return OpenSSL.crypto.load_privatekey(OpenSSL.crypto.FILETYPE_PEM, key_pem)
=======
>>>>>>> cb2ac71d


<<<<<<< HEAD
def get_sans_from_pyopenssl(cert_or_req):
    """Gets SANs from a pyopenssl object.
=======
    """

    openssl_errors = []

    for file_type in (OpenSSL.crypto.FILETYPE_PEM, OpenSSL.crypto.FILETYPE_ASN1):
        try:
            return OpenSSL.crypto.load_certificate(file_type, data), file_type
        except OpenSSL.crypto.Error as error:  # TODO: other errors?
            openssl_errors.append(error)
    raise errors.Error("Unable to load: {0}".format(",".join(
        str(error) for error in openssl_errors)))
>>>>>>> cb2ac71d

    :param cert_or_req: Certificate or CSR.
    :type cert_or_req: `OpenSSL.crypto.X509` or `OpenSSL.crypto.X509Req`.

<<<<<<< HEAD
    :returns: A list of SANs.
    :rtype: list

    """
=======
def _get_sans_from_cert_or_req(cert_or_req_str, load_func,
                               typ=OpenSSL.crypto.FILETYPE_PEM):
    try:
        cert_or_req = load_func(typ, cert_or_req_str)
    except OpenSSL.crypto.Error as error:
        logger.exception(error)
        raise
>>>>>>> cb2ac71d
    # pylint: disable=protected-access
    return acme_crypto_util._pyopenssl_cert_or_req_san(cert_or_req)


def get_sans_from_cert(cert, typ=OpenSSL.crypto.FILETYPE_PEM):
    """Get a list of Subject Alternative Names from a certificate.

    :param str cert: Certificate (encoded).
    :param typ: `OpenSSL.crypto.FILETYPE_PEM` or `OpenSSL.crypto.FILETYPE_ASN1`

    :returns: A list of Subject Alternative Names.
    :rtype: list

    """
    return _get_sans_from_cert_or_req(
        cert, OpenSSL.crypto.load_certificate, typ)


def get_sans_from_csr(csr, typ=OpenSSL.crypto.FILETYPE_PEM):
    """Get a list of Subject Alternative Names from a CSR.

    :param str csr: CSR (encoded).
    :param typ: `OpenSSL.crypto.FILETYPE_PEM` or `OpenSSL.crypto.FILETYPE_ASN1`

    :returns: A list of Subject Alternative Names.
    :rtype: list

    """
    return _get_sans_from_cert_or_req(
        csr, OpenSSL.crypto.load_certificate_request, typ)


<<<<<<< HEAD
def _get_sans_from_cert_or_req(
        cert_or_req_str, load_func, typ=OpenSSL.crypto.FILETYPE_PEM):
    try:
        cert_or_req = load_func(typ, cert_or_req_str)
    except OpenSSL.crypto.Error as error:
        logger.exception(error)
        raise

    return get_sans_from_pyopenssl(cert_or_req)


def asn1_generalizedtime_to_dt(timestamp):
    """Convert ASN.1 GENERALIZEDTIME to datetime.

    Useful for deserialization of `OpenSSL.crypto.X509.get_notAfter` and
    `OpenSSL.crypto.X509.get_notAfter` outputs.

    .. todo:: This function support only one format: `%Y%m%d%H%M%SZ`.
        Implement remaining two.

    """
    return datetime.datetime.strptime(timestamp, '%Y%m%d%H%M%SZ')


def pyopenssl_x509_name_as_text(x509name):
    """Convert `OpenSSL.crypto.X509Name` to text."""
    return "/".join("{0}={1}" for key, value in x509name.get_components())


=======
>>>>>>> cb2ac71d
def dump_pyopenssl_chain(chain, filetype=OpenSSL.crypto.FILETYPE_PEM):
    """Dump certificate chain into a bundle.

    :param list chain: List of `OpenSSL.crypto.X509` (or wrapped in
        `acme.jose.ComparableX509`).

    """
    # XXX: returns empty string when no chain is available, which
    # shuts up RenewableCert, but might not be the best solution...

    def _dump_cert(cert):
        if isinstance(cert, jose.ComparableX509):
            # pylint: disable=protected-access
            cert = cert._wrapped
        return OpenSSL.crypto.dump_certificate(filetype, cert)

    # assumes that OpenSSL.crypto.dump_certificate includes ending
    # newline character
    return "".join(_dump_cert(cert) for cert in chain)<|MERGE_RESOLUTION|>--- conflicted
+++ resolved
@@ -4,6 +4,7 @@
     is capable of handling the signatures.
 
 """
+import datetime
 import logging
 import os
 
@@ -198,43 +199,9 @@
 
 def pyopenssl_load_certificate(data):
     """Load PEM/DER certificate.
-<<<<<<< HEAD
-
-    :returns: tuple of obj and filetype
 
     :raises errors.Error:
 
-    """
-    return _pyopenssl_load(data, OpenSSL.crypto.load_certificate)
-
-
-def _pyopenssl_load(data, method, types=(
-        OpenSSL.crypto.FILETYPE_PEM, OpenSSL.crypto.FILETYPE_ASN1)):
-    openssl_errors = []
-    for filetype in types:
-        try:
-            return method(filetype, data), filetype
-        except OpenSSL.crypto.Error as error:  # TODO: anything else?
-            openssl_errors.append(error)
-    raise errors.Error("Unable to load: {0}".format(",".join(
-        str(error) for error in openssl_errors)))
-
-
-def private_jwk_to_pyopenssl(jwk):
-    """Convert private JWK to pyOpenSSL key."""
-    key_pem = jwk.key.private_bytes(
-        encoding=serialization.Encoding.PEM,
-        format=serialization.PrivateFormat.TraditionalOpenSSL,
-        encryption_algorithm=serialization.NoEncryption())
-    return OpenSSL.crypto.load_privatekey(OpenSSL.crypto.FILETYPE_PEM, key_pem)
-=======
->>>>>>> cb2ac71d
-
-
-<<<<<<< HEAD
-def get_sans_from_pyopenssl(cert_or_req):
-    """Gets SANs from a pyopenssl object.
-=======
     """
 
     openssl_errors = []
@@ -246,17 +213,8 @@
             openssl_errors.append(error)
     raise errors.Error("Unable to load: {0}".format(",".join(
         str(error) for error in openssl_errors)))
->>>>>>> cb2ac71d
-
-    :param cert_or_req: Certificate or CSR.
-    :type cert_or_req: `OpenSSL.crypto.X509` or `OpenSSL.crypto.X509Req`.
-
-<<<<<<< HEAD
-    :returns: A list of SANs.
-    :rtype: list
-
-    """
-=======
+
+
 def _get_sans_from_cert_or_req(cert_or_req_str, load_func,
                                typ=OpenSSL.crypto.FILETYPE_PEM):
     try:
@@ -264,7 +222,6 @@
     except OpenSSL.crypto.Error as error:
         logger.exception(error)
         raise
->>>>>>> cb2ac71d
     # pylint: disable=protected-access
     return acme_crypto_util._pyopenssl_cert_or_req_san(cert_or_req)
 
@@ -297,18 +254,6 @@
         csr, OpenSSL.crypto.load_certificate_request, typ)
 
 
-<<<<<<< HEAD
-def _get_sans_from_cert_or_req(
-        cert_or_req_str, load_func, typ=OpenSSL.crypto.FILETYPE_PEM):
-    try:
-        cert_or_req = load_func(typ, cert_or_req_str)
-    except OpenSSL.crypto.Error as error:
-        logger.exception(error)
-        raise
-
-    return get_sans_from_pyopenssl(cert_or_req)
-
-
 def asn1_generalizedtime_to_dt(timestamp):
     """Convert ASN.1 GENERALIZEDTIME to datetime.
 
@@ -324,11 +269,9 @@
 
 def pyopenssl_x509_name_as_text(x509name):
     """Convert `OpenSSL.crypto.X509Name` to text."""
-    return "/".join("{0}={1}" for key, value in x509name.get_components())
-
-
-=======
->>>>>>> cb2ac71d
+    return "/".join("{0}={1}".format(key, value) for key, value in x509name.get_components())
+
+
 def dump_pyopenssl_chain(chain, filetype=OpenSSL.crypto.FILETYPE_PEM):
     """Dump certificate chain into a bundle.
 
