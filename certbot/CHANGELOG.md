# Certbot change log

Certbot adheres to [Semantic Versioning](https://semver.org/).

## 1.1.0 - master

### Added

*

### Changed

<<<<<<< HEAD
* certbot-auto no longer supports architectures other than x86_64 on RHEL 6
  based systems. Existing certbot-auto installations affected by this will
  continue to work, but they will no longer receive updates. To install a
  newer version of Certbot on these systems, you should update your OS.
=======
* Removed the fallback introduced with 0.34.0 in `acme` to retry a POST-as-GET
  request as a GET request when the targeted ACME CA server seems to not support
  POST-as-GET requests.
>>>>>>> fda65537

### Fixed

*

More details about these changes can be found on our GitHub repo.

## 1.0.0 - 2019-12-03

### Added

*

### Removed

* The `docs` extras for the `certbot-apache` and `certbot-nginx` packages
  have been removed.

### Changed

* certbot-auto has deprecated support for systems using OpenSSL 1.0.1 that are
  not running on x86-64. This primarily affects RHEL 6 based systems.
* Certbot's `config_changes` subcommand has been removed
* `certbot.plugins.common.TLSSNI01` has been removed.
* Deprecated attributes related to the TLS-SNI-01 challenge in
  `acme.challenges` and `acme.standalone`
  have been removed.
* The functions `certbot.client.view_config_changes`,
  `certbot.main.config_changes`,
  `certbot.plugins.common.Installer.view_config_changes`,
  `certbot.reverter.Reverter.view_config_changes`, and
  `certbot.util.get_systemd_os_info` have been removed
* Certbot's `register --update-registration` subcommand has been removed
* When possible, default to automatically configuring the webserver so all requests
  redirect to secure HTTPS access. This is mostly relevant when running Certbot
  in non-interactive mode. Previously, the default was to not redirect all requests.

### Fixed

*

More details about these changes can be found on our GitHub repo.

## 0.40.1 - 2019-11-05

### Changed

* Added back support for Python 3.4 to Certbot components and certbot-auto due
  to a bug when requiring Python 2.7 or 3.5+ on RHEL 6 based systems.

More details about these changes can be found on our GitHub repo.

## 0.40.0 - 2019-11-05

### Added

*

### Changed

* We deprecated support for Python 3.4 in Certbot and its ACME library. Support
  for Python 3.4 will be removed in the next major release of Certbot.
  certbot-auto users on RHEL 6 based systems will be asked to enable Software
  Collections (SCL) repository so Python 3.6 can be installed. certbot-auto can
  enable the SCL repo for you on CentOS 6 while users on other RHEL 6 based
  systems will be asked to do this manually.
* `--server` may now be combined with `--dry-run`. Certbot will, as before, use the
  staging server instead of the live server when `--dry-run` is used.
* `--dry-run` now requests fresh authorizations every time, fixing the issue
  where it was prone to falsely reporting success.
* Updated certbot-dns-google to depend on newer versions of
  google-api-python-client and oauth2client.
* The OS detection logic again uses distro library for Linux OSes
* certbot.plugins.common.TLSSNI01 has been deprecated and will be removed in a
  future release.
* CLI flags --tls-sni-01-port and --tls-sni-01-address have been removed.
* The values tls-sni and tls-sni-01 for the --preferred-challenges flag are no
  longer accepted.
* Removed the flags: `--agree-dev-preview`, `--dialog`, and `--apache-init-script`
* acme.standalone.BaseRequestHandlerWithLogging and
  acme.standalone.simple_tls_sni_01_server have been deprecated and will be
  removed in a future release of the library.
* certbot-dns-rfc2136 now use TCP to query SOA records.

### Fixed

*

More details about these changes can be found on our GitHub repo.

## 0.39.0 - 2019-10-01

### Added

* Support for Python 3.8 was added to Certbot and all of its components.
* Support for CentOS 8 was added to certbot-auto.

### Changed

* Don't send OCSP requests for expired certificates
* Return to using platform.linux_distribution instead of distro.linux_distribution in OS fingerprinting for Python < 3.8
* Updated the Nginx plugin's TLS configuration to keep support for some versions of IE11.

### Fixed

* Fixed OS detection in the Apache plugin on RHEL 6.

More details about these changes can be found on our GitHub repo.

## 0.38.0 - 2019-09-03

### Added

* Disable session tickets for Nginx users when appropriate.

### Changed

* If Certbot fails to rollback your server configuration, the error message
  links to the Let's Encrypt forum. Change the link to the Help category now
  that the Server category has been closed.
* Replace platform.linux_distribution with distro.linux_distribution as a step
  towards Python 3.8 support in Certbot.

### Fixed

* Fixed OS detection in the Apache plugin on Scientific Linux.

More details about these changes can be found on our GitHub repo.

## 0.37.2 - 2019-08-21

* Stop disabling TLS session tickets in Nginx as it caused TLS failures on
  some systems.

More details about these changes can be found on our GitHub repo.

## 0.37.1 - 2019-08-08

### Fixed

* Stop disabling TLS session tickets in Apache as it caused TLS failures on
  some systems.

More details about these changes can be found on our GitHub repo.

## 0.37.0 - 2019-08-07

### Added

* Turn off session tickets for apache plugin by default
* acme: Authz deactivation added to `acme` module.

### Changed

* Follow updated Mozilla recommendations for Nginx ssl_protocols, ssl_ciphers,
  and ssl_prefer_server_ciphers

### Fixed

* Fix certbot-auto failures on RHEL 8.

More details about these changes can be found on our GitHub repo.

## 0.36.0 - 2019-07-11

### Added

* Turn off session tickets for nginx plugin by default
* Added missing error types from RFC8555 to acme

### Changed

* Support for Ubuntu 14.04 Trusty has been removed.
* Update the 'manage your account' help to be more generic.
* The error message when Certbot's Apache plugin is unable to modify your
  Apache configuration has been improved.
* Certbot's config_changes subcommand has been deprecated and will be
  removed in a future release.
* `certbot config_changes` no longer accepts a --num parameter.
* The functions `certbot.plugins.common.Installer.view_config_changes` and
  `certbot.reverter.Reverter.view_config_changes` have been deprecated and will
  be removed in a future release.

### Fixed

* Replace some unnecessary platform-specific line separation.

More details about these changes can be found on our GitHub repo.

## 0.35.1 - 2019-06-10

### Fixed

* Support for specifying an authoritative base domain in our dns-rfc2136 plugin
  has been removed. This feature was added in our last release but had a bug
  which caused the plugin to fail so the feature has been removed until it can
  be added properly.

Despite us having broken lockstep, we are continuing to release new versions of
all Certbot components during releases for the time being, however, the only
package with changes other than its version number was:

* certbot-dns-rfc2136

More details about these changes can be found on our GitHub repo.

## 0.35.0 - 2019-06-05

### Added

* dns_rfc2136 plugin now supports explicitly specifing an authorative
  base domain for cases when the automatic method does not work (e.g.
  Split horizon DNS)

### Changed

*

### Fixed

* Renewal parameter `webroot_path` is always saved, avoiding some regressions
  when `webroot` authenticator plugin is invoked with no challenge to perform.
* Certbot now accepts OCSP responses when an explicit authorized
  responder, different from the issuer, is used to sign OCSP
  responses.
* Scripts in Certbot hook directories are no longer executed when their
  filenames end in a tilde.

Despite us having broken lockstep, we are continuing to release new versions of
all Certbot components during releases for the time being, however, the only
package with changes other than its version number was:

* certbot
* certbot-dns-rfc2136

More details about these changes can be found on our GitHub repo.

## 0.34.2 - 2019-05-07

### Fixed

* certbot-auto no longer writes a check_permissions.py script at the root
  of the filesystem.

Despite us having broken lockstep, we are continuing to release new versions of
all Certbot components during releases for the time being, however, the only
changes in this release were to certbot-auto.

More details about these changes can be found on our GitHub repo.

## 0.34.1 - 2019-05-06

### Fixed

* certbot-auto no longer prints a blank line when there are no permissions
  problems.

Despite us having broken lockstep, we are continuing to release new versions of
all Certbot components during releases for the time being, however, the only
changes in this release were to certbot-auto.

More details about these changes can be found on our GitHub repo.

## 0.34.0 - 2019-05-01

### Changed

* Apache plugin now tries to restart httpd on Fedora using systemctl if a
  configuration test error is detected. This has to be done due to the way
  Fedora now generates the self signed certificate files upon first
  restart.
* Updated Certbot and its plugins to improve the handling of file system permissions
  on Windows as a step towards adding proper Windows support to Certbot.
* Updated urllib3 to 1.24.2 in certbot-auto.
* Removed the fallback introduced with 0.32.0 in `acme` to retry a challenge response
  with a `keyAuthorization` if sending the response without this field caused a
  `malformed` error to be received from the ACME server.
* Linode DNS plugin now supports api keys created from their new panel
  at [cloud.linode.com](https://cloud.linode.com)

### Fixed

* Fixed Google DNS Challenge issues when private zones exist
* Adding a warning noting that future versions of Certbot will automatically configure the
  webserver so that all requests redirect to secure HTTPS access. You can control this
  behavior and disable this warning with the --redirect and --no-redirect flags.
* certbot-auto now prints warnings when run as root with insecure file system
  permissions. If you see these messages, you should fix the problem by
  following the instructions at
  https://community.letsencrypt.org/t/certbot-auto-deployment-best-practices/91979/,
  however, these warnings can be disabled as necessary with the flag
  --no-permissions-check.
* `acme` module uses now a POST-as-GET request to retrieve the registration
  from an ACME v2 server
* Convert the tsig algorithm specified in the certbot_dns_rfc2136 configuration file to
  all uppercase letters before validating. This makes the value in the config case
  insensitive.

Despite us having broken lockstep, we are continuing to release new versions of
all Certbot components during releases for the time being, however, the only
package with changes other than its version number was:

* acme
* certbot
* certbot-apache
* certbot-dns-cloudflare
* certbot-dns-cloudxns
* certbot-dns-digitalocean
* certbot-dns-dnsimple
* certbot-dns-dnsmadeeasy
* certbot-dns-gehirn
* certbot-dns-google
* certbot-dns-linode
* certbot-dns-luadns
* certbot-dns-nsone
* certbot-dns-ovh
* certbot-dns-rfc2136
* certbot-dns-route53
* certbot-dns-sakuracloud
* certbot-nginx

More details about these changes can be found on our GitHub repo.

## 0.33.1 - 2019-04-04

### Fixed

* A bug causing certbot-auto to print warnings or crash on some RHEL based
  systems has been resolved.

Despite us having broken lockstep, we are continuing to release new versions of
all Certbot components during releases for the time being, however, the only
changes in this release were to certbot-auto.

More details about these changes can be found on our GitHub repo.

## 0.33.0 - 2019-04-03

### Added

* Fedora 29+ is now supported by certbot-auto. Since Python 2.x is on a deprecation
  path in Fedora, certbot-auto will install and use Python 3.x on Fedora 29+.
* CLI flag `--https-port` has been added for Nginx plugin exclusively, and replaces
  `--tls-sni-01-port`. It defines the HTTPS port the Nginx plugin will use while
  setting up a new SSL vhost. By default the HTTPS port is 443.

### Changed

* Support for TLS-SNI-01 has been removed from all official Certbot plugins.
* Attributes related to the TLS-SNI-01 challenge in `acme.challenges` and `acme.standalone`
  modules are deprecated and will be removed soon.
* CLI flags `--tls-sni-01-port` and `--tls-sni-01-address` are now no-op, will
  generate a deprecation warning if used, and will be removed soon.
* Options `tls-sni` and `tls-sni-01` in `--preferred-challenges` flag are now no-op,
  will generate a deprecation warning if used, and will be removed soon.
* CLI flag `--standalone-supported-challenges` has been removed.

### Fixed

* Certbot uses the Python library cryptography for OCSP when cryptography>=2.5
  is installed. We fixed a bug in Certbot causing it to interpret timestamps in
  the OCSP response as being in the local timezone rather than UTC.
* Issue causing the default CentOS 6 TLS configuration to ignore some of the
  HTTPS VirtualHosts created by Certbot. mod_ssl loading is now moved to main
  http.conf for this environment where possible.

Despite us having broken lockstep, we are continuing to release new versions of
all Certbot components during releases for the time being, however, the only
package with changes other than its version number was:

* acme
* certbot
* certbot-apache
* certbot-nginx

More details about these changes can be found on our GitHub repo.

## 0.32.0 - 2019-03-06

### Added

* If possible, Certbot uses built-in support for OCSP from recent cryptography
  versions instead of the OpenSSL binary: as a consequence Certbot does not need
  the OpenSSL binary to be installed anymore if cryptography>=2.5 is installed.

### Changed

* Certbot and its acme module now depend on josepy>=1.1.0 to avoid printing the
  warnings described at https://github.com/certbot/josepy/issues/13.
* Apache plugin now respects CERTBOT_DOCS environment variable when adding
  command line defaults.
* The running of manual plugin hooks is now always included in Certbot's log
  output.
* Tests execution for certbot, certbot-apache and certbot-nginx packages now relies on pytest.
* An ACME CA server may return a "Retry-After" HTTP header on authorization polling, as
  specified in the ACME protocol, to indicate when the next polling should occur. Certbot now
  reads this header if set and respect its value.
* The `acme` module avoids sending the `keyAuthorization` field in the JWS
  payload when responding to a challenge as the field is not included in the
  current ACME protocol. To ease the migration path for ACME CA servers,
  Certbot and its `acme` module will first try the request without the
  `keyAuthorization` field but will temporarily retry the request with the
  field included if a `malformed` error is received. This fallback will be
  removed in version 0.34.0.

Despite us having broken lockstep, we are continuing to release new versions of
all Certbot components during releases for the time being, however, the only
package with changes other than its version number was:

* acme
* certbot
* certbot-apache
* certbot-nginx

More details about these changes can be found on our GitHub repo.

## 0.31.0 - 2019-02-07

### Added

* Avoid reprocessing challenges that are already validated
  when a certificate is issued.
* Support for initiating (but not solving end-to-end) TLS-ALPN-01 challenges
  with the `acme` module.

### Changed

* Certbot's official Docker images are now based on Alpine Linux 3.9 rather
  than 3.7. The new version comes with OpenSSL 1.1.1.
* Lexicon-based DNS plugins are now fully compatible with Lexicon 3.x (support
  on 2.x branch is maintained).
* Apache plugin now attempts to configure all VirtualHosts matching requested
  domain name instead of only a single one when answering the HTTP-01 challenge.

### Fixed

* Fixed accessing josepy contents through acme.jose when the full acme.jose
  path is used.
* Clarify behavior for deleting certs as part of revocation.

Despite us having broken lockstep, we are continuing to release new versions of
all Certbot components during releases for the time being, however, the only
package with changes other than its version number was:

* acme
* certbot
* certbot-apache
* certbot-dns-cloudxns
* certbot-dns-dnsimple
* certbot-dns-dnsmadeeasy
* certbot-dns-gehirn
* certbot-dns-linode
* certbot-dns-luadns
* certbot-dns-nsone
* certbot-dns-ovh
* certbot-dns-sakuracloud

More details about these changes can be found on our GitHub repo.

## 0.30.2 - 2019-01-25

### Fixed

* Update the version of setuptools pinned in certbot-auto to 40.6.3 to
  solve installation problems on newer OSes.

Despite us having broken lockstep, we are continuing to release new versions of
all Certbot components during releases for the time being, however, this
release only affects certbot-auto.

More details about these changes can be found on our GitHub repo.

## 0.30.1 - 2019-01-24

### Fixed

* Always download the pinned version of pip in pipstrap to address breakages
* Rename old,default.conf to old-and-default.conf to address commas in filenames
  breaking recent versions of pip.
* Add VIRTUALENV_NO_DOWNLOAD=1 to all calls to virtualenv to address breakages
  from venv downloading the latest pip

Despite us having broken lockstep, we are continuing to release new versions of
all Certbot components during releases for the time being, however, the only
package with changes other than its version number was:

* certbot-apache

More details about these changes can be found on our GitHub repo.

## 0.30.0 - 2019-01-02

### Added

* Added the `update_account` subcommand for account management commands.

### Changed

* Copied account management functionality from the `register` subcommand
  to the `update_account` subcommand.
* Marked usage `register --update-registration` for deprecation and
  removal in a future release.

### Fixed

* Older modules in the josepy library can now be accessed through acme.jose
  like it could in previous versions of acme. This is only done to preserve
  backwards compatibility and support for doing this with new modules in josepy
  will not be added. Users of the acme library should switch to using josepy
  directly if they haven't done so already.

Despite us having broken lockstep, we are continuing to release new versions of
all Certbot components during releases for the time being, however, the only
package with changes other than its version number was:

* acme

More details about these changes can be found on our GitHub repo.

## 0.29.1 - 2018-12-05

### Added

*

### Changed

*

### Fixed

* The default work and log directories have been changed back to
  /var/lib/letsencrypt and /var/log/letsencrypt respectively.

Despite us having broken lockstep, we are continuing to release new versions of
all Certbot components during releases for the time being, however, the only
package with changes other than its version number was:

* certbot

More details about these changes can be found on our GitHub repo.

## 0.29.0 - 2018-12-05

### Added

* Noninteractive renewals with `certbot renew` (those not started from a
  terminal) now randomly sleep 1-480 seconds before beginning work in
  order to spread out load spikes on the server side.
* Added External Account Binding support in cli and acme library.
  Command line arguments --eab-kid and --eab-hmac-key added.

### Changed

* Private key permissioning changes: Renewal preserves existing group mode
  & gid of previous private key material. Private keys for new
  lineages (i.e. new certs, not renewed) default to 0o600.

### Fixed

* Update code and dependencies to clean up Resource and Deprecation Warnings.
* Only depend on imgconverter extension for Sphinx >= 1.6

Despite us having broken lockstep, we are continuing to release new versions of
all Certbot components during releases for the time being, however, the only
package with changes other than its version number was:

* acme
* certbot
* certbot-apache
* certbot-dns-cloudflare
* certbot-dns-digitalocean
* certbot-dns-google
* certbot-nginx

More details about these changes can be found on our GitHub repo:
https://github.com/certbot/certbot/milestone/62?closed=1

## 0.28.0 - 2018-11-7

### Added

* `revoke` accepts `--cert-name`, and doesn't accept both `--cert-name` and `--cert-path`.
* Use the ACMEv2 newNonce endpoint when a new nonce is needed, and newNonce is available in the directory.

### Changed

* Removed documentation mentions of `#letsencrypt` IRC on Freenode.
* Write README to the base of (config-dir)/live directory
* `--manual` will explicitly warn users that earlier challenges should remain in place when setting up subsequent challenges.
* Warn when using deprecated acme.challenges.TLSSNI01
* Log warning about TLS-SNI deprecation in Certbot
* Stop preferring TLS-SNI in the Apache, Nginx, and standalone plugins
* OVH DNS plugin now relies on Lexicon>=2.7.14 to support HTTP proxies
* Default time the Linode plugin waits for DNS changes to propogate is now 1200 seconds.

### Fixed

* Match Nginx parser update in allowing variable names to start with `${`.
* Fix ranking of vhosts in Nginx so that all port-matching vhosts come first
* Correct OVH integration tests on machines without internet access.
* Stop caching the results of ipv6_info in http01.py
* Test fix for Route53 plugin to prevent boto3 making outgoing connections.
* The grammar used by Augeas parser in Apache plugin was updated to fix various parsing errors.
* The CloudXNS, DNSimple, DNS Made Easy, Gehirn, Linode, LuaDNS, NS1, OVH, and
  Sakura Cloud DNS plugins are now compatible with Lexicon 3.0+.

Despite us having broken lockstep, we are continuing to release new versions of
all Certbot components during releases for the time being, however, the only
package with changes other than its version number was:

* acme
* certbot
* certbot-apache
* certbot-dns-cloudxns
* certbot-dns-dnsimple
* certbot-dns-dnsmadeeasy
* certbot-dns-gehirn
* certbot-dns-linode
* certbot-dns-luadns
* certbot-dns-nsone
* certbot-dns-ovh
* certbot-dns-route53
* certbot-dns-sakuracloud
* certbot-nginx

More details about these changes can be found on our GitHub repo:
https://github.com/certbot/certbot/milestone/59?closed=1

## 0.27.1 - 2018-09-06

### Fixed

* Fixed parameter name in OpenSUSE overrides for default parameters in the
  Apache plugin. Certbot on OpenSUSE works again.

Despite us having broken lockstep, we are continuing to release new versions of
all Certbot components during releases for the time being, however, the only
package with changes other than its version number was:

* certbot-apache

More details about these changes can be found on our GitHub repo:
https://github.com/certbot/certbot/milestone/60?closed=1

## 0.27.0 - 2018-09-05

### Added

* The Apache plugin now accepts the parameter --apache-ctl which can be
  used to configure the path to the Apache control script.

### Changed

* When using `acme.client.ClientV2` (or
 `acme.client.BackwardsCompatibleClientV2` with an ACME server that supports a
 newer version of the ACME protocol), an `acme.errors.ConflictError` will be
 raised if you try to create an ACME account with a key that has already been
 used. Previously, a JSON parsing error was raised in this scenario when using
 the library with Let's Encrypt's ACMEv2 endpoint.

### Fixed

* When Apache is not installed, Certbot's Apache plugin no longer prints
  messages about being unable to find apachectl to the terminal when the plugin
  is not selected.
* If you're using the Apache plugin with the --apache-vhost-root flag set to a
  directory containing a disabled virtual host for the domain you're requesting
  a certificate for, the virtual host will now be temporarily enabled if
  necessary to pass the HTTP challenge.
* The documentation for the Certbot package can now be built using Sphinx 1.6+.
* You can now call `query_registration` without having to first call
  `new_account` on `acme.client.ClientV2` objects.
* The requirement of `setuptools>=1.0` has been removed from `certbot-dns-ovh`.
* Names in certbot-dns-sakuracloud's tests have been updated to refer to Sakura
  Cloud rather than NS1 whose plugin certbot-dns-sakuracloud was based on.

Despite us having broken lockstep, we are continuing to release new versions of
all Certbot components during releases for the time being, however, the only
package with changes other than its version number was:

* acme
* certbot
* certbot-apache
* certbot-dns-ovh
* certbot-dns-sakuracloud

More details about these changes can be found on our GitHub repo:
https://github.com/certbot/certbot/milestone/57?closed=1

## 0.26.1 - 2018-07-17

### Fixed

* Fix a bug that was triggered when users who had previously manually set `--server` to get ACMEv2 certs tried to renew ACMEv1 certs.

Despite us having broken lockstep, we are continuing to release new versions of all Certbot components during releases for the time being, however, the only package with changes other than its version number was:

* certbot

More details about these changes can be found on our GitHub repo:
https://github.com/certbot/certbot/milestone/58?closed=1

## 0.26.0 - 2018-07-11

### Added

* A new security enhancement which we're calling AutoHSTS has been added to
  Certbot's Apache plugin. This enhancement configures your webserver to send a
  HTTP Strict Transport Security header with a low max-age value that is slowly
  increased over time. The max-age value is not increased to a large value
  until you've successfully managed to renew your certificate. This enhancement
  can be requested with the --auto-hsts flag.
* New official DNS plugins have been created for Gehirn Infrastracture Service,
  Linode, OVH, and Sakura Cloud. These plugins can be found on our Docker Hub
  page at https://hub.docker.com/u/certbot and on PyPI.
* The ability to reuse ACME accounts from Let's Encrypt's ACMEv1 endpoint on
  Let's Encrypt's ACMEv2 endpoint has been added.
* Certbot and its components now support Python 3.7.
* Certbot's install subcommand now allows you to interactively choose which
  certificate to install from the list of certificates managed by Certbot.
* Certbot now accepts the flag `--no-autorenew` which causes any obtained
  certificates to not be automatically renewed when it approaches expiration.
* Support for parsing the TLS-ALPN-01 challenge has been added back to the acme
  library.

### Changed

* Certbot's default ACME server has been changed to Let's Encrypt's ACMEv2
  endpoint. By default, this server will now be used for both new certificate
  lineages and renewals.
* The Nginx plugin is no longer marked labeled as an "Alpha" version.
* The `prepare` method of Certbot's plugins is no longer called before running
  "Updater" enhancements that are run on every invocation of `certbot renew`.

Despite us having broken lockstep, we are continuing to release new versions of
all Certbot components during releases for the time being, however, the only
packages with functional changes were:

* acme
* certbot
* certbot-apache
* certbot-dns-gehirn
* certbot-dns-linode
* certbot-dns-ovh
* certbot-dns-sakuracloud
* certbot-nginx

More details about these changes can be found on our GitHub repo:
https://github.com/certbot/certbot/milestone/55?closed=1

## 0.25.1 - 2018-06-13

### Fixed

* TLS-ALPN-01 support has been removed from our acme library. Using our current
  dependencies, we are unable to provide a correct implementation of this
  challenge so we decided to remove it from the library until we can provide
  proper support.
* Issues causing test failures when running the tests in the acme package with
  pytest<3.0 has been resolved.
* certbot-nginx now correctly depends on acme>=0.25.0.

Despite us having broken lockstep, we are continuing to release new versions of
all Certbot components during releases for the time being, however, the only
packages with changes other than their version number were:

* acme
* certbot-nginx

More details about these changes can be found on our GitHub repo:
https://github.com/certbot/certbot/milestone/56?closed=1

## 0.25.0 - 2018-06-06

### Added

* Support for the ready status type was added to acme. Without this change,
  Certbot and acme users will begin encountering errors when using Let's
  Encrypt's ACMEv2 API starting on June 19th for the staging environment and
  July 5th for production. See
  https://community.letsencrypt.org/t/acmev2-order-ready-status/62866 for more
  information.
* Certbot now accepts the flag --reuse-key which will cause the same key to be
  used in the certificate when the lineage is renewed rather than generating a
  new key.
* You can now add multiple email addresses to your ACME account with Certbot by
  providing a comma separated list of emails to the --email flag.
* Support for Let's Encrypt's upcoming TLS-ALPN-01 challenge was added to acme.
  For more information, see
  https://community.letsencrypt.org/t/tls-alpn-validation-method/63814/1.
* acme now supports specifying the source address to bind to when sending
  outgoing connections. You still cannot specify this address using Certbot.
* If you run Certbot against Let's Encrypt's ACMEv2 staging server but don't
  already have an account registered at that server URL, Certbot will
  automatically reuse your staging account from Let's Encrypt's ACMEv1 endpoint
  if it exists.
* Interfaces were added to Certbot allowing plugins to be called at additional
  points. The `GenericUpdater` interface allows plugins to perform actions
  every time `certbot renew` is run, regardless of whether any certificates are
  due for renewal, and the `RenewDeployer` interface allows plugins to perform
  actions when a certificate is renewed. See `certbot.interfaces` for more
  information.

### Changed

* When running Certbot with --dry-run and you don't already have a staging
  account, the created account does not contain an email address even if one
  was provided to avoid expiration emails from Let's Encrypt's staging server.
* certbot-nginx does a better job of automatically detecting the location of
  Nginx's configuration files when run on BSD based systems.
* acme now requires and uses pytest when running tests with setuptools with
  `python setup.py test`.
* `certbot config_changes` no longer waits for user input before exiting.

### Fixed

* Misleading log output that caused users to think that Certbot's standalone
  plugin failed to bind to a port when performing a challenge has been
  corrected.
* An issue where certbot-nginx would fail to enable HSTS if the server block
  already had an `add_header` directive has been resolved.
* certbot-nginx now does a better job detecting the server block to base the
  configuration for TLS-SNI challenges on.

Despite us having broken lockstep, we are continuing to release new versions of
all Certbot components during releases for the time being, however, the only
packages with functional changes were:

* acme
* certbot
* certbot-apache
* certbot-nginx

More details about these changes can be found on our GitHub repo:
https://github.com/certbot/certbot/milestone/54?closed=1

## 0.24.0 - 2018-05-02

### Added

* certbot now has an enhance subcommand which allows you to configure security
  enhancements like HTTP to HTTPS redirects, OCSP stapling, and HSTS without
  reinstalling a certificate.
* certbot-dns-rfc2136 now allows the user to specify the port to use to reach
  the DNS server in its credentials file.
* acme now parses the wildcard field included in authorizations so it can be
  used by users of the library.

### Changed

* certbot-dns-route53 used to wait for each DNS update to propagate before
  sending the next one, but now it sends all updates before waiting which
  speeds up issuance for multiple domains dramatically.
* Certbot's official Docker images are now based on Alpine Linux 3.7 rather
  than 3.4 because 3.4 has reached its end-of-life.
* We've doubled the time Certbot will spend polling authorizations before
  timing out.
* The level of the message logged when Certbot is being used with
  non-standard paths warning that crontabs for renewal included in Certbot
  packages from OS package managers may not work has been reduced. This stops
  the message from being written to stderr every time `certbot renew` runs.

### Fixed

* certbot-auto now works with Python 3.6.

Despite us having broken lockstep, we are continuing to release new versions of
all Certbot components during releases for the time being, however, the only
packages with changes other than their version number were:

* acme
* certbot
* certbot-apache
* certbot-dns-digitalocean (only style improvements to tests)
* certbot-dns-rfc2136

More details about these changes can be found on our GitHub repo:
https://github.com/certbot/certbot/milestone/52?closed=1

## 0.23.0 - 2018-04-04

### Added

* Support for OpenResty was added to the Nginx plugin.

### Changed

* The timestamps in Certbot's logfiles now use the system's local time zone
  rather than UTC.
* Certbot's DNS plugins that use Lexicon now rely on Lexicon>=2.2.1 to be able
  to create and delete multiple TXT records on a single domain.
* certbot-dns-google's test suite now works without an internet connection.

### Fixed

* Removed a small window that if during which an error occurred, Certbot
  wouldn't clean up performed challenges.
* The parameters `default` and `ipv6only` are now removed from `listen`
  directives when creating a new server block in the Nginx plugin.
* `server_name` directives enclosed in quotation marks in Nginx are now properly
  supported.
* Resolved an issue preventing the Apache plugin from starting Apache when it's
  not currently running on RHEL and Gentoo based systems.

Despite us having broken lockstep, we are continuing to release new versions of
all Certbot components during releases for the time being, however, the only
packages with changes other than their version number were:

* certbot
* certbot-apache
* certbot-dns-cloudxns
* certbot-dns-dnsimple
* certbot-dns-dnsmadeeasy
* certbot-dns-google
* certbot-dns-luadns
* certbot-dns-nsone
* certbot-dns-rfc2136
* certbot-nginx

More details about these changes can be found on our GitHub repo:
https://github.com/certbot/certbot/milestone/50?closed=1

## 0.22.2 - 2018-03-19

### Fixed

* A type error introduced in 0.22.1 that would occur during challenge cleanup
  when a Certbot plugin raises an exception while trying to complete the
  challenge was fixed.

Despite us having broken lockstep, we are continuing to release new versions of
all Certbot components during releases for the time being, however, the only
packages with changes other than their version number were:

* certbot

More details about these changes can be found on our GitHub repo:
https://github.com/certbot/certbot/milestone/53?closed=1

## 0.22.1 - 2018-03-19

### Changed

* The ACME server used with Certbot's --dry-run and --staging flags is now
  Let's Encrypt's ACMEv2 staging server which allows people to also test ACMEv2
  features with these flags.

### Fixed

* The HTTP Content-Type header is now set to the correct value during
  certificate revocation with new versions of the ACME protocol.
* When using Certbot with Let's Encrypt's ACMEv2 server, it would add a blank
  line to the top of chain.pem and between the certificates in fullchain.pem
  for each lineage. These blank lines have been removed.
* Resolved a bug that caused Certbot's --allow-subset-of-names flag not to
  work.
* Fixed a regression in acme.client.Client that caused the class to not work
  when it was initialized without a ClientNetwork which is done by some of the
  other projects using our ACME library.

Despite us having broken lockstep, we are continuing to release new versions of
all Certbot components during releases for the time being, however, the only
packages with changes other than their version number were:

* acme
* certbot

More details about these changes can be found on our GitHub repo:
https://github.com/certbot/certbot/milestone/51?closed=1

## 0.22.0 - 2018-03-07

### Added

* Support for obtaining wildcard certificates and a newer version of the ACME
  protocol such as the one implemented by Let's Encrypt's upcoming ACMEv2
  endpoint was added to Certbot and its ACME library. Certbot still works with
  older ACME versions and will automatically change the version of the protocol
  used based on the version the ACME CA implements.
* The Apache and Nginx plugins are now able to automatically install a wildcard
  certificate to multiple virtual hosts that you select from your server
  configuration.
* The `certbot install` command now accepts the `--cert-name` flag for
  selecting a certificate.
* `acme.client.BackwardsCompatibleClientV2` was added to Certbot's ACME library
  which automatically handles most of the differences between new and old ACME
  versions. `acme.client.ClientV2` is also available for people who only want
  to support one version of the protocol or want to handle the differences
  between versions themselves.
* certbot-auto now supports the flag --install-only which has the script
  install Certbot and its dependencies and exit without invoking Certbot.
* Support for issuing a single certificate for a wildcard and base domain was
  added to our Google Cloud DNS plugin. To do this, we now require your API
  credentials have additional permissions, however, your credentials will
  already have these permissions unless you defined a custom role with fewer
  permissions than the standard DNS administrator role provided by Google.
  These permissions are also only needed for the case described above so it
  will continue to work for existing users. For more information about the
  permissions changes, see the documentation in the plugin.

### Changed

* We have broken lockstep between our ACME library, Certbot, and its plugins.
  This means that the different components do not need to be the same version
  to work together like they did previously. This makes packaging easier
  because not every piece of Certbot needs to be repackaged to ship a change to
  a subset of its components.
* Support for Python 2.6 and Python 3.3 has been removed from ACME, Certbot,
  Certbot's plugins, and certbot-auto. If you are using certbot-auto on a RHEL
  6 based system, it will walk you through the process of installing Certbot
  with Python 3 and refuse to upgrade to a newer version of Certbot until you
  have done so.
* Certbot's components now work with older versions of setuptools to simplify
  packaging for EPEL 7.

### Fixed

* Issues caused by Certbot's Nginx plugin adding multiple ipv6only directives
  has been resolved.
* A problem where Certbot's Apache plugin would add redundant include
  directives for the TLS configuration managed by Certbot has been fixed.
* Certbot's webroot plugin now properly deletes any directories it creates.

More details about these changes can be found on our GitHub repo:
https://github.com/certbot/certbot/milestone/48?closed=1

## 0.21.1 - 2018-01-25

### Fixed

* When creating an HTTP to HTTPS redirect in Nginx, we now ensure the Host
  header of the request is set to an expected value before redirecting users to
  the domain found in the header. The previous way Certbot configured Nginx
  redirects was a potential security issue which you can read more about at
  https://community.letsencrypt.org/t/security-issue-with-redirects-added-by-certbots-nginx-plugin/51493.
* Fixed a problem where Certbot's Apache plugin could fail HTTP-01 challenges
  if basic authentication is configured for the domain you request a
  certificate for.
* certbot-auto --no-bootstrap now properly tries to use Python 3.4 on RHEL 6
  based systems rather than Python 2.6.

More details about these changes can be found on our GitHub repo:
https://github.com/certbot/certbot/milestone/49?closed=1

## 0.21.0 - 2018-01-17

### Added

* Support for the HTTP-01 challenge type was added to our Apache and Nginx
  plugins. For those not aware, Let's Encrypt disabled the TLS-SNI-01 challenge
  type which was what was previously being used by our Apache and Nginx plugins
  last week due to a security issue. For more information about Let's Encrypt's
  change, click
  [here](https://community.letsencrypt.org/t/2018-01-11-update-regarding-acme-tls-sni-and-shared-hosting-infrastructure/50188).
  Our Apache and Nginx plugins will automatically switch to use HTTP-01 so no
  changes need to be made to your Certbot configuration, however, you should
  make sure your server is accessible on port 80 and isn't behind an external
  proxy doing things like redirecting all traffic from HTTP to HTTPS. HTTP to
  HTTPS redirects inside Apache and Nginx are fine.
* IPv6 support was added to the Nginx plugin.
* Support for automatically creating server blocks based on the default server
  block was added to the Nginx plugin.
* The flags --delete-after-revoke and --no-delete-after-revoke were added
  allowing users to control whether the revoke subcommand also deletes the
  certificates it is revoking.

### Changed

* We deprecated support for Python 2.6 and Python 3.3 in Certbot and its ACME
  library. Support for these versions of Python will be removed in the next
  major release of Certbot. If you are using certbot-auto on a RHEL 6 based
  system, it will guide you through the process of installing Python 3.
* We split our implementation of JOSE (Javascript Object Signing and
  Encryption) out of our ACME library and into a separate package named josepy.
  This package is available on [PyPI](https://pypi.python.org/pypi/josepy) and
  on [GitHub](https://github.com/certbot/josepy).
* We updated the ciphersuites used in Apache to the new [values recommended by
  Mozilla](https://wiki.mozilla.org/Security/Server_Side_TLS#Intermediate_compatibility_.28default.29).
  The major change here is adding ChaCha20 to the list of supported
  ciphersuites.

### Fixed

* An issue with our Apache plugin on Gentoo due to differences in their
  apache2ctl command have been resolved.

More details about these changes can be found on our GitHub repo:
https://github.com/certbot/certbot/milestone/47?closed=1

## 0.20.0 - 2017-12-06

### Added

* Certbot's ACME library now recognizes URL fields in challenge objects in
  preparation for Let's Encrypt's new ACME endpoint. The value is still
  accessible in our ACME library through the name "uri".

### Changed

* The Apache plugin now parses some distro specific Apache configuration files
  on non-Debian systems allowing it to get a clearer picture on the running
  configuration. Internally, these changes were structured so that external
  contributors can easily write patches to make the plugin work in new Apache
  configurations.
* Certbot better reports network failures by removing information about
  connection retries from the error output.
* An unnecessary question when using Certbot's webroot plugin interactively has
  been removed.

### Fixed

* Certbot's NGINX plugin no longer sometimes incorrectly reports that it was
  unable to deploy a HTTP->HTTPS redirect when requesting Certbot to enable a
  redirect for multiple domains.
* Problems where the Apache plugin was failing to find directives and
  duplicating existing directives on openSUSE have been resolved.
* An issue running the test shipped with Certbot and some our DNS plugins with
  older versions of mock have been resolved.
* On some systems, users reported strangely interleaved output depending on
  when stdout and stderr were flushed. This problem was resolved by having
  Certbot regularly flush these streams.

More details about these changes can be found on our GitHub repo:
https://github.com/certbot/certbot/milestone/44?closed=1

## 0.19.0 - 2017-10-04

### Added

* Certbot now has renewal hook directories where executable files can be placed
  for Certbot to run with the renew subcommand. Pre-hooks, deploy-hooks, and
  post-hooks can be specified in the renewal-hooks/pre, renewal-hooks/deploy,
  and renewal-hooks/post directories respectively in Certbot's configuration
  directory (which is /etc/letsencrypt by default). Certbot will automatically
  create these directories when it is run if they do not already exist.
* After revoking a certificate with the revoke subcommand, Certbot will offer
  to delete the lineage associated with the certificate. When Certbot is run
  with --non-interactive, it will automatically try to delete the associated
  lineage.
* When using Certbot's Google Cloud DNS plugin on Google Compute Engine, you no
  longer have to provide a credential file to Certbot if you have configured
  sufficient permissions for the instance which Certbot can automatically
  obtain using Google's metadata service.

### Changed

* When deleting certificates interactively using the delete subcommand, Certbot
  will now allow you to select multiple lineages to be deleted at once.
* Certbot's Apache plugin no longer always parses Apache's sites-available on
  Debian based systems and instead only parses virtual hosts included in your
  Apache configuration. You can provide an additional directory for Certbot to
  parse using the command line flag --apache-vhost-root.

### Fixed

* The plugins subcommand can now be run without root access.
* certbot-auto now includes a timeout when updating itself so it no longer
  hangs indefinitely when it is unable to connect to the external server.
* An issue where Certbot's Apache plugin would sometimes fail to deploy a
  certificate on Debian based systems if mod_ssl wasn't already enabled has
  been resolved.
* A bug in our Docker image where the certificates subcommand could not report
  if certificates maintained by Certbot had been revoked has been fixed.
* Certbot's RFC 2136 DNS plugin (for use with software like BIND) now properly
  performs DNS challenges when the domain being verified contains a CNAME
  record.

More details about these changes can be found on our GitHub repo:
https://github.com/certbot/certbot/milestone/43?closed=1

## 0.18.2 - 2017-09-20

### Fixed

* An issue where Certbot's ACME module would raise an AttributeError trying to
  create self-signed certificates when used with pyOpenSSL 17.3.0 has been
  resolved. For Certbot users with this version of pyOpenSSL, this caused
  Certbot to crash when performing a TLS SNI challenge or when the Nginx plugin
  tried to create an SSL server block.

More details about these changes can be found on our GitHub repo:
https://github.com/certbot/certbot/milestone/46?closed=1

## 0.18.1 - 2017-09-08

### Fixed

* If certbot-auto was running as an unprivileged user and it upgraded from
  0.17.0 to 0.18.0, it would crash with a permissions error and would need to
  be run again to successfully complete the upgrade. This has been fixed and
  certbot-auto should upgrade cleanly to 0.18.1.
* Certbot usually uses "certbot-auto" or "letsencrypt-auto" in error messages
  and the User-Agent string instead of "certbot" when you are using one of
  these wrapper scripts. Proper detection of this was broken with Certbot's new
  installation path in /opt in 0.18.0 but this problem has been resolved.

More details about these changes can be found on our GitHub repo:
https://github.com/certbot/certbot/milestone/45?closed=1

## 0.18.0 - 2017-09-06

### Added

* The Nginx plugin now configures Nginx to use 2048-bit Diffie-Hellman
  parameters. Java 6 clients do not support Diffie-Hellman parameters larger
  than 1024 bits, so if you need to support these clients you will need to
  manually modify your Nginx configuration after using the Nginx installer.

### Changed

* certbot-auto now installs Certbot in directories under `/opt/eff.org`. If you
  had an existing installation from certbot-auto, a symlink is created to the
  new directory. You can configure certbot-auto to use a different path by
  setting the environment variable VENV_PATH.
* The Nginx plugin can now be selected in Certbot's interactive output.
* Output verbosity of renewal failures when running with `--quiet` has been
  reduced.
* The default revocation reason shown in Certbot help output now is a human
  readable string instead of a numerical code.
* Plugin selection is now included in normal terminal output.

### Fixed

* A newer version of ConfigArgParse is now installed when using certbot-auto
  causing values set to false in a Certbot INI configuration file to be handled
  intuitively. Setting a boolean command line flag to false is equivalent to
  not including it in the configuration file at all.
* New naming conventions preventing certbot-auto from installing OS
  dependencies on Fedora 26 have been resolved.

More details about these changes can be found on our GitHub repo:
https://github.com/certbot/certbot/milestone/42?closed=1

## 0.17.0 - 2017-08-02

### Added

* Support in our nginx plugin for modifying SSL server blocks that do
  not contain certificate or key directives.
* A `--max-log-backups` flag to allow users to configure or even completely
  disable Certbot's built in log rotation.
* A `--user-agent-comment` flag to allow people who build tools around Certbot
  to differentiate their user agent string by adding a comment to its default
  value.

### Changed

* Due to some awesome work by
  [cryptography project](https://github.com/pyca/cryptography), compilation can
  now be avoided on most systems when using certbot-auto. This eliminates many
  problems people have had in the past such as running out of memory, having
  invalid headers/libraries, and changes to the OS packages on their system
  after compilation breaking Certbot.
* The `--renew-hook` flag has been hidden in favor of `--deploy-hook`. This new
  flag works exactly the same way except it is always run when a certificate is
  issued rather than just when it is renewed.
* We have started printing deprecation warnings in certbot-auto for
  experimentally supported systems with OS packages available.
* A certificate lineage's name is included in error messages during renewal.

### Fixed

* Encoding errors that could occur when parsing error messages from the ACME
  server containing Unicode have been resolved.
* certbot-auto no longer prints misleading messages about there being a newer
  pip version available when installation fails.
* Certbot's ACME library now properly extracts domains from critical SAN
  extensions.

More details about these changes can be found on our GitHub repo:
https://github.com/certbot/certbot/issues?q=is%3Aissue+milestone%3A0.17.0+is%3Aclosed

## 0.16.0 - 2017-07-05

### Added

* A plugin for performing DNS challenges using dynamic DNS updates as defined
  in RFC 2316. This plugin is packaged separately from Certbot and is available
  at https://pypi.python.org/pypi/certbot-dns-rfc2136. It supports Python 2.6,
  2.7, and 3.3+. At this time, there isn't a good way to install this plugin
  when using certbot-auto, but this should change in the near future.
* Plugins for performing DNS challenges for the providers
  [DNS Made Easy](https://pypi.python.org/pypi/certbot-dns-dnsmadeeasy) and
  [LuaDNS](https://pypi.python.org/pypi/certbot-dns-luadns). These plugins are
  packaged separately from Certbot and support Python 2.7 and 3.3+. Currently,
  there isn't a good way to install these plugins when using certbot-auto,
  but that should change soon.
* Support for performing TLS-SNI-01 challenges when using the manual plugin.
* Automatic detection of Arch Linux in the Apache plugin providing better
  default settings for the plugin.

### Changed

* The text of the interactive question about whether a redirect from HTTP to
  HTTPS should be added by Certbot has been rewritten to better explain the
  choices to the user.
* Simplified HTTP challenge instructions in the manual plugin.

### Fixed

* Problems performing a dry run when using the Nginx plugin have been fixed.
* Resolved an issue where certbot-dns-digitalocean's test suite would sometimes
  fail when ran using Python 3.
* On some systems, previous versions of certbot-auto would error out with a
  message about a missing hash for setuptools. This has been fixed.
* A bug where Certbot would sometimes not print a space at the end of an
  interactive prompt has been resolved.
* Nonfatal tracebacks are no longer shown in rare cases where Certbot
  encounters an exception trying to close its TCP connection with the ACME
  server.

More details about these changes can be found on our GitHub repo:
https://github.com/certbot/certbot/issues?q=is%3Aissue+milestone%3A0.16.0+is%3Aclosed

## 0.15.0 - 2017-06-08

### Added

* Plugins for performing DNS challenges for popular providers. Like the Apache
  and Nginx plugins, these plugins are packaged separately and not included in
  Certbot by default. So far, we have plugins for
  [Amazon Route 53](https://pypi.python.org/pypi/certbot-dns-route53),
  [Cloudflare](https://pypi.python.org/pypi/certbot-dns-cloudflare),
  [DigitalOcean](https://pypi.python.org/pypi/certbot-dns-digitalocean), and
  [Google Cloud](https://pypi.python.org/pypi/certbot-dns-google) which all
  work on Python 2.6, 2.7, and 3.3+. Additionally, we have plugins for
  [CloudXNS](https://pypi.python.org/pypi/certbot-dns-cloudxns),
  [DNSimple](https://pypi.python.org/pypi/certbot-dns-dnsimple),
  [NS1](https://pypi.python.org/pypi/certbot-dns-nsone) which work on Python
  2.7 and 3.3+ (and not 2.6). Currently, there isn't a good way to install
  these plugins when using `certbot-auto`, but that should change soon.
* IPv6 support in the standalone plugin. When performing a challenge, the
  standalone plugin automatically handles listening for IPv4/IPv6 traffic based
  on the configuration of your system.
* A mechanism for keeping your Apache and Nginx SSL/TLS configuration up to
  date. When the Apache or Nginx plugins are used, they place SSL/TLS
  configuration options in the root of Certbot's config directory
  (`/etc/letsencrypt` by default). Now when a new version of these plugins run
  on your system, they will automatically update the file to the newest
  version if it is unmodified. If you manually modified the file, Certbot will
  display a warning giving you a path to the updated file which you can use as
  a reference to manually update your modified copy.
* `--http-01-address` and `--tls-sni-01-address` flags for controlling the
  address Certbot listens on when using the standalone plugin.
* The command `certbot certificates` that lists certificates managed by Certbot
  now performs additional validity checks to notify you if your files have
  become corrupted.

### Changed

* Messages custom hooks print to `stdout` are now displayed by Certbot when not
  running in `--quiet` mode.
* `jwk` and `alg` fields in JWS objects have been moved into the protected
  header causing Certbot to more closely follow the latest version of the ACME
  spec.

### Fixed

* Permissions on renewal configuration files are now properly preserved when
  they are updated.
* A bug causing Certbot to display strange defaults in its help output when
  using Python <= 2.7.4 has been fixed.
* Certbot now properly handles mixed case domain names found in custom CSRs.
* A number of poorly worded prompts and error messages.

### Removed

* Support for OpenSSL 1.0.0 in `certbot-auto` has been removed as we now pin a
  newer version of `cryptography` which dropped support for this version.

More details about these changes can be found on our GitHub repo:
https://github.com/certbot/certbot/issues?q=is%3Aissue+milestone%3A0.15.0+is%3Aclosed

## 0.14.2 - 2017-05-25

### Fixed

* Certbot 0.14.0 included a bug where Certbot would create a temporary log file
(usually in /tmp) if the program exited during argument parsing. If a user
provided -h/--help/help, --version, or an invalid command line argument,
Certbot would create this temporary log file. This was especially bothersome to
certbot-auto users as certbot-auto runs `certbot --version` internally to see
if the script needs to upgrade causing it to create at least one of these files
on every run. This problem has been resolved.

More details about this change can be found on our GitHub repo:
https://github.com/certbot/certbot/issues?q=is%3Aissue+milestone%3A0.14.2+is%3Aclosed

## 0.14.1 - 2017-05-16

### Fixed

* Certbot now works with configargparse 0.12.0.
* Issues with the Apache plugin and Augeas 1.7+ have been resolved.
* A problem where the Nginx plugin would fail to install certificates on
systems that had the plugin's SSL/TLS options file from 7+ months ago has been
fixed.

More details about these changes can be found on our GitHub repo:
https://github.com/certbot/certbot/issues?q=is%3Aissue+milestone%3A0.14.1+is%3Aclosed

## 0.14.0 - 2017-05-04

### Added

* Python 3.3+ support for all Certbot packages. `certbot-auto` still currently
only supports Python 2, but the `acme`, `certbot`, `certbot-apache`, and
`certbot-nginx` packages on PyPI now fully support Python 2.6, 2.7, and 3.3+.
* Certbot's Apache plugin now handles multiple virtual hosts per file.
* Lockfiles to prevent multiple versions of Certbot running simultaneously.

### Changed

* When converting an HTTP virtual host to HTTPS in Apache, Certbot only copies
the virtual host rather than the entire contents of the file it's contained
in.
* The Nginx plugin now includes SSL/TLS directives in a separate file located
in Certbot's configuration directory rather than copying the contents of the
file into every modified `server` block.

### Fixed

* Ensure logging is configured before parts of Certbot attempt to log any
messages.
* Support for the `--quiet` flag in `certbot-auto`.
* Reverted a change made in a previous release to make the `acme` and `certbot`
packages always depend on `argparse`. This dependency is conditional again on
the user's Python version.
* Small bugs in the Nginx plugin such as properly handling empty `server`
blocks and setting `server_names_hash_bucket_size` during challenges.

As always, a more complete list of changes can be found on GitHub:
https://github.com/certbot/certbot/issues?q=is%3Aissue+milestone%3A0.14.0+is%3Aclosed

## 0.13.0 - 2017-04-06

### Added

* `--debug-challenges` now pauses Certbot after setting up challenges for debugging.
* The Nginx parser can now handle all valid directives in configuration files.
* Nginx ciphersuites have changed to Mozilla Intermediate.
* `certbot-auto --no-bootstrap` provides the option to not install OS dependencies.

### Fixed

* `--register-unsafely-without-email` now respects `--quiet`.
* Hyphenated renewal parameters are now saved in renewal config files.
* `--dry-run` no longer persists keys and csrs.
* Certbot no longer hangs when trying to start Nginx in Arch Linux.
* Apache rewrite rules no longer double-encode characters.

A full list of changes is available on GitHub:
https://github.com/certbot/certbot/issues?q=is%3Aissue%20milestone%3A0.13.0%20is%3Aclosed%20

## 0.12.0 - 2017-03-02

### Added

* Certbot now allows non-camelcase Apache VirtualHost names.
* Certbot now allows more log messages to be silenced.

### Fixed

* Fixed a regression around using `--cert-name` when getting new certificates

More information about these changes can be found on our GitHub repo:
https://github.com/certbot/certbot/issues?q=is%3Aissue%20milestone%3A0.12.0

## 0.11.1 - 2017-02-01

### Fixed

* Resolved a problem where Certbot would crash while parsing command line
arguments in some cases.
* Fixed a typo.

More details about these changes can be found on our GitHub repo:
https://github.com/certbot/certbot/pulls?q=is%3Apr%20milestone%3A0.11.1%20is%3Aclosed

## 0.11.0 - 2017-02-01

### Added

* When using the standalone plugin while running Certbot interactively
and a required port is bound by another process, Certbot will give you
the option to retry to grab the port rather than immediately exiting.
* You are now able to deactivate your account with the Let's Encrypt
server using the `unregister` subcommand.
* When revoking a certificate using the `revoke` subcommand, you now
have the option to provide the reason the certificate is being revoked
to Let's Encrypt with `--reason`.

### Changed

* Providing `--quiet` to `certbot-auto` now silences package manager output.

### Removed

* Removed the optional `dnspython` dependency in our `acme` package.
Now the library does not support client side verification of the DNS
challenge.

More details about these changes can be found on our GitHub repo:
https://github.com/certbot/certbot/issues?q=is%3Aissue+milestone%3A0.11.0+is%3Aclosed

## 0.10.2 - 2017-01-25

### Added

* If Certbot receives a request with a `badNonce` error, it now
automatically retries the request. Since nonces from Let's Encrypt expire,
this helps people performing the DNS challenge with the `manual` plugin
who may have to wait an extended period of time for their DNS changes to
propagate.

### Fixed

* Certbot now saves the `--preferred-challenges` values for renewal. Previously
these values were discarded causing a different challenge type to be used when
renewing certs in some cases.

More details about these changes can be found on our GitHub repo:
https://github.com/certbot/certbot/issues?q=is%3Aissue+milestone%3A0.10.2+is%3Aclosed

## 0.10.1 - 2017-01-13

### Fixed

* Resolve problems where when asking Certbot to update a certificate at
an existing path to include different domain names, the old names would
continue to be used.
* Fix issues successfully running our unit test suite on some systems.

More details about these changes can be found on our GitHub repo:
https://github.com/certbot/certbot/issues?q=is%3Aissue+milestone%3A0.10.1+is%3Aclosed

## 0.10.0 - 2017-01-11

## Added

* Added the ability to customize and automatically complete DNS and HTTP
domain validation challenges with the manual plugin. The flags
`--manual-auth-hook` and `--manual-cleanup-hook` can now be provided
when using the manual plugin to execute commands provided by the user to
perform and clean up challenges provided by the CA. This is best used in
complicated setups where the DNS challenge must be used or Certbot's
existing plugins cannot be used to perform HTTP challenges. For more
information on how this works, see `certbot --help manual`.
* Added a `--cert-name` flag for specifying the name to use for the
certificate in Certbot's configuration directory. Using this flag in
combination with `-d/--domains`, a user can easily request a new
certificate with different domains and save it with the name provided by
`--cert-name`. Additionally, `--cert-name` can be used to select a
certificate with the `certonly` and `run` subcommands so a full list of
domains in the certificate does not have to be provided.
* Added subcommand `certificates` for listing the certificates managed by
Certbot and their properties.
* Added the `delete` subcommand for removing certificates managed by Certbot
from the configuration directory.
* Certbot now supports requesting internationalized domain names (IDNs).
* Hooks provided to Certbot are now saved to be reused during renewal.
If you run Certbot with `--pre-hook`, `--renew-hook`, or `--post-hook`
flags when obtaining a certificate, the provided commands will
automatically be saved and executed again when renewing the certificate.
A pre-hook and/or post-hook can also be given to the `certbot renew`
command either on the command line or in a [configuration
file](https://certbot.eff.org/docs/using.html#configuration-file) to run
an additional command before/after any certificate is renewed. Hooks
will only be run if a certificate is renewed.
* Support Busybox in certbot-auto.

### Changed

* Recategorized `-h/--help` output to improve documentation and
discoverability.

### Removed

* Removed the ncurses interface. This change solves problems people
were having on many systems, reduces the number of Certbot
dependencies, and simplifies our code. Certbot's only interface now is
the text interface which was available by providing `-t/--text` to
earlier versions of Certbot.

### Fixed

* Many small bug fixes.

More details about these changes can be found on our GitHub repo:
https://github.com/certbot/certbot/issues?q=is%3Aissue+milestone%3A0.10.0is%3Aclosed

## 0.9.3 - 2016-10-13

### Added

* The Apache plugin uses information about your OS to help determine the
layout of your Apache configuration directory. We added a patch to
ensure this code behaves the same way when testing on different systems
as the tests were failing in some cases.

### Changed

* Certbot adopted more conservative behavior about reporting a needed port as
unavailable when using the standalone plugin.

More details about these changes can be found on our GitHub repo:
https://github.com/certbot/certbot/milestone/27?closed=1

## 0.9.2 - 2016-10-12

### Added

* Certbot stopped requiring that all possibly required ports are available when
using the standalone plugin. It now only verifies that the ports are available
when they are necessary.

### Fixed

* Certbot now verifies that our optional dependencies version matches what is
required by Certbot.
* Certnot now properly copies the `ssl on;` directives as necessary when
performing domain validation in the Nginx plugin.
* Fixed problem where symlinks were becoming files when they were
packaged, causing errors during testing and OS packaging.

More details about these changes can be found on our GitHub repo:
https://github.com/certbot/certbot/milestone/26?closed=1

## 0.9.1 - 2016-10-06

### Fixed

* Fixed a bug that was introduced in version 0.9.0 where the command
line flag -q/--quiet wasn't respected in some cases.

More details about these changes can be found on our GitHub repo:
https://github.com/certbot/certbot/milestone/25?closed=1

## 0.9.0 - 2016-10-05

### Added

* Added an alpha version of the Nginx plugin. This plugin fully automates the
process of obtaining and installing certificates with Nginx.
Additionally, it is able to automatically configure security
enhancements such as an HTTP to HTTPS redirect and OCSP stapling. To use
this plugin, you must have the `certbot-nginx` package installed (which
is installed automatically when using `certbot-auto`) and provide
`--nginx` on the command line. This plugin is still in its early stages
so we recommend you use it with some caution and make sure you have a
backup of your Nginx configuration.
* Added support for the `DNS` challenge in the `acme` library and `DNS` in
Certbot's `manual` plugin. This allows you to create DNS records to
prove to Let's Encrypt you control the requested domain name. To use
this feature, include `--manual --preferred-challenges dns` on the
command line.
* Certbot now helps with enabling Extra Packages for Enterprise Linux (EPEL) on
CentOS 6 when using `certbot-auto`. To use `certbot-auto` on CentOS 6,
the EPEL repository has to be enabled. `certbot-auto` will now prompt
users asking them if they would like the script to enable this for them
automatically. This is done without prompting users when using
`letsencrypt-auto` or if `-n/--non-interactive/--noninteractive` is
included on the command line.

More details about these changes can be found on our GitHub repo:
https://github.com/certbot/certbot/issues?q=is%3Aissue+milestone%3A0.9.0+is%3Aclosed

## 0.8.1 - 2016-06-14

### Added

* Certbot now preserves a certificate's common name when using `renew`.
* Certbot now saves webroot values for renewal when they are entered interactively.
* Certbot now gracefully reports that the Apache plugin isn't usable when Augeas is not installed.
* Added experimental support for Mageia has been added to `certbot-auto`.

### Fixed

* Fixed problems with an invalid user-agent string on OS X.

More details about these changes can be found on our GitHub repo:
https://github.com/certbot/certbot/issues?q=is%3Aissue+milestone%3A0.8.1+

## 0.8.0 - 2016-06-02

### Added

* Added the `register` subcommand which can be used to register an account
with the Let's Encrypt CA.
* You can now run `certbot register --update-registration` to
change the e-mail address associated with your registration.

More details about these changes can be found on our GitHub repo:
https://github.com/certbot/certbot/issues?q=is%3Aissue+milestone%3A0.8.0+

## 0.7.0 - 2016-05-27

### Added

* Added `--must-staple` to request certificates from Let's Encrypt
with the OCSP must staple extension.
* Certbot now automatically configures OSCP stapling for Apache.
* Certbot now allows requesting certificates for domains found in the common name
of a custom CSR.

### Fixed

* Fixed a number of miscellaneous bugs

More details about these changes can be found on our GitHub repo:
https://github.com/certbot/certbot/issues?q=milestone%3A0.7.0+is%3Aissue

## 0.6.0 - 2016-05-12

### Added

* Versioned the datetime dependency in setup.py.

### Changed

* Renamed the client from `letsencrypt` to `certbot`.

### Fixed

* Fixed a small json deserialization error.
* Certbot now preserves domain order in generated CSRs.
* Fixed some minor bugs.

More details about these changes can be found on our GitHub repo:
https://github.com/certbot/certbot/issues?q=is%3Aissue%20milestone%3A0.6.0%20is%3Aclosed%20

## 0.5.0 - 2016-04-05

### Added

* Added the ability to use the webroot plugin interactively.
* Added the flags --pre-hook, --post-hook, and --renew-hook which can be used with
the renew subcommand to register shell commands to run in response to
renewal events. Pre-hook commands will be run before any certs are
renewed, post-hook commands will be run after any certs are renewed,
and renew-hook commands will be run after each cert is renewed. If no
certs are due for renewal, no command is run.
* Added a -q/--quiet flag which silences all output except errors.
* Added an --allow-subset-of-domains flag which can be used with the renew
command to prevent renewal failures for a subset of the requested
domains from causing the client to exit.

### Changed

* Certbot now uses renewal configuration files. In /etc/letsencrypt/renewal
by default, these files can be used to control what parameters are
used when renewing a specific certificate.

More details about these changes can be found on our GitHub repo:
https://github.com/letsencrypt/letsencrypt/issues?q=milestone%3A0.5.0+is%3Aissue

## 0.4.2 - 2016-03-03

### Fixed

* Resolved problems encountered when compiling letsencrypt
against the new OpenSSL release.
* Fixed problems encountered when using `letsencrypt renew` with configuration files
from the private beta.

More details about these changes can be found on our GitHub repo:
https://github.com/letsencrypt/letsencrypt/issues?q=is%3Aissue+milestone%3A0.4.2

## 0.4.1 - 2016-02-29

### Fixed

* Fixed Apache parsing errors encountered with some configurations.
* Fixed Werkzeug dependency problems encountered on some Red Hat systems.
* Fixed bootstrapping failures when using letsencrypt-auto with --no-self-upgrade.
* Fixed problems with parsing renewal config files from private beta.

More details about these changes can be found on our GitHub repo:
https://github.com/letsencrypt/letsencrypt/issues?q=is:issue+milestone:0.4.1

## 0.4.0 - 2016-02-10

### Added

* Added the verb/subcommand `renew` which can be used to renew your existing
certificates as they approach expiration. Running `letsencrypt renew`
will examine all existing certificate lineages and determine if any are
less than 30 days from expiration. If so, the client will use the
settings provided when you previously obtained the certificate to renew
it. The subcommand finishes by printing a summary of which renewals were
successful, failed, or not yet due.
* Added a `--dry-run` flag to help with testing configuration
without affecting production rate limits. Currently supported by the
`renew` and `certonly` subcommands, providing `--dry-run` on the command
line will obtain certificates from the staging server without saving the
resulting certificates to disk.
* Added major improvements to letsencrypt-auto. This script
has been rewritten to include full support for Python 2.6, the ability
for letsencrypt-auto to update itself, and improvements to the
stability, security, and performance of the script.
* Added support for Apache 2.2 to the Apache plugin.

More details about these changes can be found on our GitHub repo:
https://github.com/letsencrypt/letsencrypt/issues?q=is%3Aissue+milestone%3A0.4.0

## 0.3.0 - 2016-01-27

### Added

* Added a non-interactive mode which can be enabled by including `-n` or
`--non-interactive` on the command line. This can be used to guarantee
the client will not prompt when run automatically using cron/systemd.
* Added preparation for the new letsencrypt-auto script. Over the past
couple months, we've been working on increasing the reliability and
security of letsencrypt-auto. A number of changes landed in this
release to prepare for the new version of this script.

More details about these changes can be found on our GitHub repo:
https://github.com/letsencrypt/letsencrypt/issues?q=is%3Aissue+milestone%3A0.3.0

## 0.2.0 - 2016-01-14

### Added

* Added Apache plugin support for non-Debian based systems. Support has been
added for modern Red Hat based systems such as Fedora 23, Red Hat 7,
and CentOS 7 running Apache 2.4. In theory, this plugin should be
able to be configured to run on any Unix-like OS running Apache 2.4.
* Relaxed PyOpenSSL version requirements. This adds support for systems
with PyOpenSSL versions 0.13 or 0.14.
* Improved error messages from the client.

### Fixed

* Resolved issues with the Apache plugin enabling an HTTP to HTTPS
redirect on some systems.

More details about these changes can be found on our GitHub repo:
https://github.com/letsencrypt/letsencrypt/issues?q=is%3Aissue+milestone%3A0.2.0

## 0.1.1 - 2015-12-15

### Added

* Added a check that avoids attempting to issue for unqualified domain names like
"localhost".

### Fixed

* Fixed a confusing UI path that caused some users to repeatedly renew
their certs while experimenting with the client, in some cases hitting
issuance rate limits.
* Fixed numerous Apache configuration parser problems
* Fixed --webroot permission handling for non-root users

More details about these changes can be found on our GitHub repo:
https://github.com/letsencrypt/letsencrypt/issues?q=milestone%3A0.1.1<|MERGE_RESOLUTION|>--- conflicted
+++ resolved
@@ -10,16 +10,13 @@
 
 ### Changed
 
-<<<<<<< HEAD
+* Removed the fallback introduced with 0.34.0 in `acme` to retry a POST-as-GET
+  request as a GET request when the targeted ACME CA server seems to not support
+  POST-as-GET requests.
 * certbot-auto no longer supports architectures other than x86_64 on RHEL 6
   based systems. Existing certbot-auto installations affected by this will
   continue to work, but they will no longer receive updates. To install a
   newer version of Certbot on these systems, you should update your OS.
-=======
-* Removed the fallback introduced with 0.34.0 in `acme` to retry a POST-as-GET
-  request as a GET request when the targeted ACME CA server seems to not support
-  POST-as-GET requests.
->>>>>>> fda65537
 
 ### Fixed
 
