--- conflicted
+++ resolved
@@ -103,28 +103,17 @@
             mock_client().register.side_effect = [mx_err, mock.MagicMock()]
             self.assertRaises(messages.Error, self._call)
 
-<<<<<<< HEAD
-
-class ClientTest(unittest.TestCase):
-    # pylint: disable=too-many-public-methods
-    """Tests for certbot.client.Client."""
-=======
->>>>>>> 839ff7a2
 
 class ClientTestCommon(unittest.TestCase):
     """Common base class for certbot.client.Client tests."""
     def setUp(self):
         self.config = mock.MagicMock(
-<<<<<<< HEAD
-            no_verify_ssl=False, config_dir="/etc/letsencrypt", allow_subset_of_names=False,
-            key_types="rsa")
-=======
             no_verify_ssl=False,
             config_dir="/etc/letsencrypt",
             work_dir="/var/lib/letsencrypt",
-            allow_subset_of_names=False)
-
->>>>>>> 839ff7a2
+            allow_subset_of_names=False,
+            key_types="rsa")
+
         # pylint: disable=star-args
         self.account = mock.MagicMock(**{"key.pem": KEY})
 
@@ -138,6 +127,7 @@
 
 
 class ClientTest(ClientTestCommon):
+    # pylint: disable=too-many-public-methods
     """Tests for certbot.client.Client."""
     def setUp(self):
         super(ClientTest, self).setUp()
@@ -311,7 +301,6 @@
             mock.sentinel.key, domains, self.config.csr_dir)
         self._check_obtain_certificate()
 
-<<<<<<< HEAD
     @mock.patch("certbot.client.crypto_util")
     def test_obtain_certificate_multi_alg(self, mock_crypto_util):
         self._mock_obtain_certificate()
@@ -367,7 +356,7 @@
 
         self.assertRaises(errors.Error,
             self.client.obtain_certificate, domains)
-=======
+
     @mock.patch('certbot.client.Client.obtain_certificate')
     @mock.patch('certbot.storage.RenewableCert.new_lineage')
     @mock.patch('OpenSSL.crypto.dump_certificate')
@@ -388,7 +377,6 @@
 
         self.assertTrue(mock_storage.call_count == 2)
         self.assertTrue(mock_dump_certificate.call_count == 2)
->>>>>>> 839ff7a2
 
     @mock.patch("certbot.cli.helpful_parser")
     def test_save_certificate(self, mock_parser):
