--- conflicted
+++ resolved
@@ -55,10 +55,8 @@
     http01_address="",
     break_my_certs=False,
     rsa_key_size=2048,
-<<<<<<< HEAD
     ecdsa_curve="P-256",
     key_types="rsa",
-=======
     must_staple=False,
     redirect=None,
     hsts=None,
@@ -75,7 +73,6 @@
     user_agent_comment=None,
     csr=None,
     reason=0,
->>>>>>> 686fa36b
     rollback_checkpoints=1,
     init=False,
     prepare=False,
