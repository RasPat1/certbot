import sys

from setuptools import setup
from setuptools import find_packages


version = '0.2.0.dev0'

install_requires = [
    # load_pem_private/public_key (>=0.6)
    # rsa_recover_prime_factors (>=0.8)
    'cryptography>=0.8',
<<<<<<< HEAD
    'ndg-httpsclient',  # urllib3 InsecurePlatformWarning (#304)
    'pyasn1',  # urllib3 InsecurePlatformWarning (#304)
    # Connection.set_tlsext_host_name (>=0.13)
    'PyOpenSSL>=0.13',
=======
    # Connection.set_tlsext_host_name (>=0.13), X509Req.get_extensions (>=0.15)
    'PyOpenSSL>=0.15',
>>>>>>> ee5206fe
    'pyrfc3339',
    'pytz',
    'requests',
    'setuptools',  # pkg_resources
    'six',
    'werkzeug',
]

# env markers in extras_require cause problems with older pip: #517
if sys.version_info < (2, 7):
    install_requires.extend([
        # only some distros recognize stdlib argparse as already satisfying
        'argparse',
        'mock<1.1.0',
    ])
else:
    install_requires.append('mock')

if sys.version_info < (2, 7, 9):
    # For secure SSL connexion with Python 2.7 (InsecurePlatformWarning)
    install_requires.append('ndg-httpsclient')
    install_requires.append('pyasn1')

docs_extras = [
    'Sphinx>=1.0',  # autodoc_member_order = 'bysource', autodoc_default_flags
    'sphinx_rtd_theme',
    'sphinxcontrib-programoutput',
]

testing_extras = [
    'nose',
    'tox',
]


setup(
    name='acme',
    version=version,
    description='ACME protocol implementation in Python',
    url='https://github.com/letsencrypt/letsencrypt',
    author="Let's Encrypt Project",
    author_email='client-dev@letsencrypt.org',
    license='Apache License 2.0',
    classifiers=[
        'Development Status :: 3 - Alpha',
        'Intended Audience :: Developers',
        'License :: OSI Approved :: Apache Software License',
        'Programming Language :: Python',
        'Programming Language :: Python :: 2',
        'Programming Language :: Python :: 2.6',
        'Programming Language :: Python :: 2.7',
        'Programming Language :: Python :: 3',
        'Programming Language :: Python :: 3.3',
        'Programming Language :: Python :: 3.4',
        'Topic :: Internet :: WWW/HTTP',
        'Topic :: Security',
    ],

    packages=find_packages(),
    include_package_data=True,
    install_requires=install_requires,
    extras_require={
        'docs': docs_extras,
        'testing': testing_extras,
    },
    entry_points={
        'console_scripts': [
            'jws = acme.jose.jws:CLI.run',
        ],
    },
    test_suite='acme',
)<|MERGE_RESOLUTION|>--- conflicted
+++ resolved
@@ -10,15 +10,8 @@
     # load_pem_private/public_key (>=0.6)
     # rsa_recover_prime_factors (>=0.8)
     'cryptography>=0.8',
-<<<<<<< HEAD
-    'ndg-httpsclient',  # urllib3 InsecurePlatformWarning (#304)
-    'pyasn1',  # urllib3 InsecurePlatformWarning (#304)
     # Connection.set_tlsext_host_name (>=0.13)
     'PyOpenSSL>=0.13',
-=======
-    # Connection.set_tlsext_host_name (>=0.13), X509Req.get_extensions (>=0.15)
-    'PyOpenSSL>=0.15',
->>>>>>> ee5206fe
     'pyrfc3339',
     'pytz',
     'requests',
