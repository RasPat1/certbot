"""Shim class to not have to depend on typing module in prod."""
import sys

class TypingClass(object):
    """Ignore import errors by getting anything"""
    def __getattr__(self, name):
        return None

try:
    # mypy doesn't respect modifying sys.modules
<<<<<<< HEAD
    from typing import * # pylint: disable=wildcard-import, unused-wildcard-import
    from typing import IO  # pylint: disable=unused-import
=======
    from typing import *  # pylint: disable=wildcard-import, unused-wildcard-import
    # pylint: disable=unused-import
    from typing import Collection, IO  # type: ignore
    # pylint: enable=unused-import
>>>>>>> 255e5120
except ImportError:
    sys.modules[__name__] = TypingClass()<|MERGE_RESOLUTION|>--- conflicted
+++ resolved
@@ -8,14 +8,9 @@
 
 try:
     # mypy doesn't respect modifying sys.modules
-<<<<<<< HEAD
-    from typing import * # pylint: disable=wildcard-import, unused-wildcard-import
-    from typing import IO  # pylint: disable=unused-import
-=======
     from typing import *  # pylint: disable=wildcard-import, unused-wildcard-import
     # pylint: disable=unused-import
     from typing import Collection, IO  # type: ignore
     # pylint: enable=unused-import
->>>>>>> 255e5120
 except ImportError:
     sys.modules[__name__] = TypingClass()