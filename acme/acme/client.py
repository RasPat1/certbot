"""ACME client API."""
import base64
import collections
import datetime
from email.utils import parsedate_tz
import heapq
import logging
import string
import time
import locale

import six
from six.moves import http_client  # pylint: disable=import-error

import OpenSSL
import requests
import sys

from acme import errors
from acme import jose
from acme import jws
from acme import messages


logger = logging.getLogger(__name__)

# Prior to Python 2.7.9 the stdlib SSL module did not allow a user to configure
# many important security related options. On these platforms we use PyOpenSSL
# for SSL, which does allow these options to be configured.
# https://urllib3.readthedocs.org/en/latest/security.html#insecureplatformwarning
if sys.version_info < (2, 7, 9):  # pragma: no cover
    try:
        requests.packages.urllib3.contrib.pyopenssl.inject_into_urllib3()
    except AttributeError:
        import urllib3.contrib.pyopenssl  # pylint: disable=import-error
        urllib3.contrib.pyopenssl.inject_into_urllib3()

DER_CONTENT_TYPE = 'application/pkix-cert'

# Set locale once on startup based on environment.
# https://docs.python.org/2/library/locale.html
locale.setlocale(locale.LC_ALL, '')


def lang():
    # pylint: disable=line-too-long
    """Return a language tag suitable for HTTP Accept-Language header.

    We may have a Posix locale name[1] available to us. If so, attempt to
    turn it into an RFC 1766 language tag[2], as expected by HTTP[3].

    Language tags are equivalent to Posix locale names, except they use
    dashes instead of underscores, and do not allow a ".<encoding>" suffix.

    [1] https://www.gnu.org/software/gettext/manual/html_node/Locale-Names.html#Locale-Names
    [2] https://www.ietf.org/rfc/rfc1766.txt
    [3] https://www.w3.org/Protocols/rfc2616/rfc2616-sec3.html#sec3.10, so

    :returns: Language tag
    :rtype: str
    """
    accept_lang = locale.setlocale(locale.LC_MESSAGES)  # Get locale
    if accept_lang == "C":  # The default
        return "en"
    # Remove optional ".<encoding>" suffix
    accept_lang = string.split(accept_lang, ".")[0]
    # Underscores take flight to become dashes.
    accept_lang = string.replace(accept_lang, '_', '-')
    return accept_lang


class Client(object):  # pylint: disable=too-many-instance-attributes
    """ACME client.

    .. todo::
       Clean up raised error types hierarchy, document, and handle (wrap)
       instances of `.DeserializationError` raised in `from_json()`.

    :ivar messages.Directory directory:
    :ivar key: `.JWK` (private)
    :ivar alg: `.JWASignature`
    :ivar bool verify_ssl: Verify SSL certificates?
    :ivar .ClientNetwork net: Client network. Useful for testing. If not
        supplied, it will be initialized using `key`, `alg` and
        `verify_ssl`.

    """

    def __init__(self, directory, key, alg=jose.RS256, verify_ssl=True,
                 net=None):
        """Initialize.

        :param directory: Directory Resource (`.messages.Directory`) or
            URI from which the resource will be downloaded.

        """
        self.key = key
        self.net = ClientNetwork(key, alg, verify_ssl) if net is None else net

        if isinstance(directory, six.string_types):
            self.directory = messages.Directory.from_json(
                self.net.get(directory).json())
        else:
            self.directory = directory

    @classmethod
    def _regr_from_response(cls, response, uri=None, new_authzr_uri=None,
                            terms_of_service=None):
        if 'terms-of-service' in response.links:
            terms_of_service = response.links['terms-of-service']['url']
        if 'next' in response.links:
            new_authzr_uri = response.links['next']['url']

        if new_authzr_uri is None:
            raise errors.ClientError('"next" link missing')

        return messages.RegistrationResource(
            body=messages.Registration.from_json(response.json()),
            uri=response.headers.get('Location', uri),
            new_authzr_uri=new_authzr_uri,
            terms_of_service=terms_of_service)

    def register(self, new_reg=None):
        """Register.

        :param .NewRegistration new_reg:

        :returns: Registration Resource.
        :rtype: `.RegistrationResource`

        """
        new_reg = messages.NewRegistration() if new_reg is None else new_reg
        assert isinstance(new_reg, messages.NewRegistration)

        response = self.net.post(self.directory[new_reg], new_reg)
        # TODO: handle errors
        assert response.status_code == http_client.CREATED

        # "Instance of 'Field' has no key/contact member" bug:
        # pylint: disable=no-member
        return self._regr_from_response(response)

    def _send_recv_regr(self, regr, body):
        response = self.net.post(regr.uri, body)

        # TODO: Boulder returns httplib.ACCEPTED
        #assert response.status_code == httplib.OK

        # TODO: Boulder does not set Location or Link on update
        # (c.f. acme-spec #94)

        return self._regr_from_response(
            response, uri=regr.uri, new_authzr_uri=regr.new_authzr_uri,
            terms_of_service=regr.terms_of_service)

    def update_registration(self, regr, update=None):
        """Update registration.

        :param messages.RegistrationResource regr: Registration Resource.
        :param messages.Registration update: Updated body of the
            resource. If not provided, body will be taken from `regr`.

        :returns: Updated Registration Resource.
        :rtype: `.RegistrationResource`

        """
        update = regr.body if update is None else update
        body = messages.UpdateRegistration(**dict(update))
        updated_regr = self._send_recv_regr(regr, body=body)
        return updated_regr

    def deactivate_registration(self, regr):
        """Deactivate registration.

        :param messages.RegistrationResource regr: The Registration Resource
            to be deactivated.

        :returns: The Registration resource that was deactivated.
        :rtype: `.RegistrationResource`

        """
        return self.update_registration(regr, update={'status': 'deactivated'})

    def query_registration(self, regr):
        """Query server about registration.

        :param messages.RegistrationResource: Existing Registration
            Resource.

        """
        return self._send_recv_regr(regr, messages.UpdateRegistration())

    def agree_to_tos(self, regr):
        """Agree to the terms-of-service.

        Agree to the terms-of-service in a Registration Resource.

        :param regr: Registration Resource.
        :type regr: `.RegistrationResource`

        :returns: Updated Registration Resource.
        :rtype: `.RegistrationResource`

        """
        return self.update_registration(
            regr.update(body=regr.body.update(agreement=regr.terms_of_service)))

    def _authzr_from_response(self, response, identifier,
                              uri=None, new_cert_uri=None):
        # pylint: disable=no-self-use
        if new_cert_uri is None:
            try:
                new_cert_uri = response.links['next']['url']
            except KeyError:
                raise errors.ClientError('"next" link missing')

        authzr = messages.AuthorizationResource(
            body=messages.Authorization.from_json(response.json()),
            uri=response.headers.get('Location', uri),
            new_cert_uri=new_cert_uri)
        if authzr.body.identifier != identifier:
            raise errors.UnexpectedUpdate(authzr)
        return authzr

    def request_challenges(self, identifier, new_authzr_uri=None):
        """Request challenges.

        :param .messages.Identifier identifier: Identifier to be challenged.
        :param str new_authzr_uri: ``new-authorization`` URI. If omitted,
            will default to value found in ``directory``.

        :returns: Authorization Resource.
        :rtype: `.AuthorizationResource`

        """
        new_authz = messages.NewAuthorization(identifier=identifier)
        response = self.net.post(self.directory.new_authz
                                 if new_authzr_uri is None else new_authzr_uri,
                                 new_authz)
        # TODO: handle errors
        assert response.status_code == http_client.CREATED
        return self._authzr_from_response(response, identifier)

    def request_domain_challenges(self, domain, new_authzr_uri=None):
        """Request challenges for domain names.

        This is simply a convenience function that wraps around
        `request_challenges`, but works with domain names instead of
        generic identifiers. See ``request_challenges`` for more
        documentation.

        :param str domain: Domain name to be challenged.

        :returns: Authorization Resource.
        :rtype: `.AuthorizationResource`

        """
        return self.request_challenges(messages.Identifier(
            typ=messages.IDENTIFIER_FQDN, value=domain), new_authzr_uri)

    def answer_challenge(self, challb, response):
        """Answer challenge.

        :param challb: Challenge Resource body.
        :type challb: `.ChallengeBody`

        :param response: Corresponding Challenge response
        :type response: `.challenges.ChallengeResponse`

        :returns: Challenge Resource with updated body.
        :rtype: `.ChallengeResource`

        :raises .UnexpectedUpdate:

        """
        response = self.net.post(challb.uri, response)
        try:
            authzr_uri = response.links['up']['url']
        except KeyError:
            raise errors.ClientError('"up" Link header missing')
        challr = messages.ChallengeResource(
            authzr_uri=authzr_uri,
            body=messages.ChallengeBody.from_json(response.json()))
        # TODO: check that challr.uri == response.headers['Location']?
        if challr.uri != challb.uri:
            raise errors.UnexpectedUpdate(challr.uri)
        return challr

    @classmethod
    def retry_after(cls, response, default):
        """Compute next `poll` time based on response ``Retry-After`` header.

        Handles integers and various datestring formats per
        https://www.w3.org/Protocols/rfc2616/rfc2616-sec14.html#sec14.37

        :param requests.Response response: Response from `poll`.
        :param int default: Default value (in seconds), used when
            ``Retry-After`` header is not present or invalid.

        :returns: Time point when next `poll` should be performed.
        :rtype: `datetime.datetime`

        """
        retry_after = response.headers.get('Retry-After', str(default))
        try:
            seconds = int(retry_after)
        except ValueError:
            # The RFC 2822 parser handles all of RFC 2616's cases in modern
            # environments (primarily HTTP 1.1+ but also py27+)
            when = parsedate_tz(retry_after)
            if when is not None:
                try:
                    tz_secs = datetime.timedelta(when[-1] if when[-1] else 0)
                    return datetime.datetime(*when[:7]) - tz_secs
                except (ValueError, OverflowError):
                    pass
            seconds = default

        return datetime.datetime.now() + datetime.timedelta(seconds=seconds)

    def poll(self, authzr):
        """Poll Authorization Resource for status.

        :param authzr: Authorization Resource
        :type authzr: `.AuthorizationResource`

        :returns: Updated Authorization Resource and HTTP response.

        :rtype: (`.AuthorizationResource`, `requests.Response`)

        """
        response = self.net.get(authzr.uri)
        updated_authzr = self._authzr_from_response(
            response, authzr.body.identifier, authzr.uri, authzr.new_cert_uri)
        return updated_authzr, response

    def request_issuance(self, csr, authzrs):
        """Request issuance.

        :param csr: CSR
        :type csr: `OpenSSL.crypto.X509Req` wrapped in `.ComparableX509`

        :param authzrs: `list` of `.AuthorizationResource`

        :returns: Issued certificate
        :rtype: `.messages.CertificateResource`

        """
        assert authzrs, "Authorizations list is empty"
        logger.debug("Requesting issuance...")

        # TODO: assert len(authzrs) == number of SANs
        req = messages.CertificateRequest(csr=csr)

        content_type = DER_CONTENT_TYPE  # TODO: add 'cert_type 'argument
        response = self.net.post(
            authzrs[0].new_cert_uri,  # TODO: acme-spec #90
            req,
            content_type=content_type,
            headers={'Accept': content_type})

        cert_chain_uri = response.links.get('up', {}).get('url')

        try:
            uri = response.headers['Location']
        except KeyError:
            raise errors.ClientError('"Location" Header missing')

        return messages.CertificateResource(
            uri=uri, authzrs=authzrs, cert_chain_uri=cert_chain_uri,
            body=jose.ComparableX509(OpenSSL.crypto.load_certificate(
                OpenSSL.crypto.FILETYPE_ASN1, response.content)))

    def poll_and_request_issuance(
            self, csr, authzrs, mintime=5, max_attempts=10):
        """Poll and request issuance.

        This function polls all provided Authorization Resource URIs
        until all challenges are valid, respecting ``Retry-After`` HTTP
        headers, and then calls `request_issuance`.

        :param .ComparableX509 csr: CSR (`OpenSSL.crypto.X509Req`
            wrapped in `.ComparableX509`)
        :param authzrs: `list` of `.AuthorizationResource`
        :param int mintime: Minimum time before next attempt, used if
            ``Retry-After`` is not present in the response.
        :param int max_attempts: Maximum number of attempts (per
            authorization) before `PollError` with non-empty ``waiting``
            is raised.

        :returns: ``(cert, updated_authzrs)`` `tuple` where ``cert`` is
            the issued certificate (`.messages.CertificateResource`),
            and ``updated_authzrs`` is a `tuple` consisting of updated
            Authorization Resources (`.AuthorizationResource`) as
            present in the responses from server, and in the same order
            as the input ``authzrs``.
        :rtype: `tuple`

        :raises PollError: in case of timeout or if some authorization
            was marked by the CA as invalid

        """
        # pylint: disable=too-many-locals
        assert max_attempts > 0
        attempts = collections.defaultdict(int)
        exhausted = set()

        # priority queue with datetime.datetime (based on Retry-After) as key,
        # and original Authorization Resource as value
        waiting = [(datetime.datetime.now(), authzr) for authzr in authzrs]
        # mapping between original Authorization Resource and the most
        # recently updated one
        updated = dict((authzr, authzr) for authzr in authzrs)

        while waiting:
            # find the smallest Retry-After, and sleep if necessary
            when, authzr = heapq.heappop(waiting)
            now = datetime.datetime.now()
            if when > now:
                seconds = (when - now).seconds
                logger.debug('Sleeping for %d seconds', seconds)
                time.sleep(seconds)

            # Note that we poll with the latest updated Authorization
            # URI, which might have a different URI than initial one
            updated_authzr, response = self.poll(updated[authzr])
            updated[authzr] = updated_authzr

            attempts[authzr] += 1
            # pylint: disable=no-member
            if updated_authzr.body.status not in (
                    messages.STATUS_VALID, messages.STATUS_INVALID):
                if attempts[authzr] < max_attempts:
                    # push back to the priority queue, with updated retry_after
                    heapq.heappush(waiting, (self.retry_after(
                        response, default=mintime), authzr))
                else:
                    exhausted.add(authzr)

        if exhausted or any(authzr.body.status == messages.STATUS_INVALID
                            for authzr in six.itervalues(updated)):
            raise errors.PollError(exhausted, updated)

        updated_authzrs = tuple(updated[authzr] for authzr in authzrs)
        return self.request_issuance(csr, updated_authzrs), updated_authzrs

    def _get_cert(self, uri):
        """Returns certificate from URI.

        :param str uri: URI of certificate

        :returns: tuple of the form
            (response, :class:`acme.jose.ComparableX509`)
        :rtype: tuple

        """
        content_type = DER_CONTENT_TYPE  # TODO: make it a param
        response = self.net.get(uri, headers={'Accept': content_type},
                                content_type=content_type)
        return response, jose.ComparableX509(OpenSSL.crypto.load_certificate(
            OpenSSL.crypto.FILETYPE_ASN1, response.content))

    def check_cert(self, certr):
        """Check for new cert.

        :param certr: Certificate Resource
        :type certr: `.CertificateResource`

        :returns: Updated Certificate Resource.
        :rtype: `.CertificateResource`

        """
        # TODO: acme-spec 5.1 table action should be renamed to
        # "refresh cert", and this method integrated with self.refresh
        response, cert = self._get_cert(certr.uri)
        if 'Location' not in response.headers:
            raise errors.ClientError('Location header missing')
        if response.headers['Location'] != certr.uri:
            raise errors.UnexpectedUpdate(response.text)
        return certr.update(body=cert)

    def refresh(self, certr):
        """Refresh certificate.

        :param certr: Certificate Resource
        :type certr: `.CertificateResource`

        :returns: Updated Certificate Resource.
        :rtype: `.CertificateResource`

        """
        # TODO: If a client sends a refresh request and the server is
        # not willing to refresh the certificate, the server MUST
        # respond with status code 403 (Forbidden)
        return self.check_cert(certr)

    def fetch_chain(self, certr, max_length=10):
        """Fetch chain for certificate.

        :param .CertificateResource certr: Certificate Resource
        :param int max_length: Maximum allowed length of the chain.
            Note that each element in the certificate requires new
            ``HTTP GET`` request, and the length of the chain is
            controlled by the ACME CA.

        :raises errors.Error: if recursion exceeds `max_length`

        :returns: Certificate chain for the Certificate Resource. It is
            a list ordered so that the first element is a signer of the
            certificate from Certificate Resource. Will be empty if
            ``cert_chain_uri`` is ``None``.
        :rtype: `list` of `OpenSSL.crypto.X509` wrapped in `.ComparableX509`

        """
        chain = []
        uri = certr.cert_chain_uri
        while uri is not None and len(chain) < max_length:
            response, cert = self._get_cert(uri)
            uri = response.links.get('up', {}).get('url')
            chain.append(cert)
        if uri is not None:
            raise errors.Error(
                "Recursion limit reached. Didn't get {0}".format(uri))
        return chain

    def revoke(self, cert, rsn):
        """Revoke certificate.

        :param .ComparableX509 cert: `OpenSSL.crypto.X509` wrapped in
            `.ComparableX509`

        :param int rsn: Reason code for certificate revocation.

        :raises .ClientError: If revocation is unsuccessful.

        """
        response = self.net.post(self.directory[messages.Revocation],
                                 messages.Revocation(
                                     certificate=cert,
                                     reason=rsn),
                                 content_type=None)
        if response.status_code != http_client.OK:
            raise errors.ClientError(
                'Successful revocation must return HTTP OK status')


class ClientNetwork(object):  # pylint: disable=too-many-instance-attributes
    """Client network."""
    JSON_CONTENT_TYPE = 'application/json'
    JOSE_CONTENT_TYPE = 'application/jose+json'
    JSON_ERROR_CONTENT_TYPE = 'application/problem+json'
    REPLAY_NONCE_HEADER = 'Replay-Nonce'

    def __init__(self, key, alg=jose.RS256, verify_ssl=True,
                 user_agent='acme-python'):
        self.key = key
        self.alg = alg
        self.verify_ssl = verify_ssl
        self._nonces = set()
        self.user_agent = user_agent
        self.session = requests.Session()

    def __del__(self):
        self.session.close()

    def _wrap_in_jws(self, obj, nonce):
        """Wrap `JSONDeSerializable` object in JWS.

        .. todo:: Implement ``acmePath``.

        :param .JSONDeSerializable obj:
        :param bytes nonce:
        :rtype: `.JWS`

        """
        jobj = obj.json_dumps(indent=2).encode()
        logger.debug('JWS payload:\n%s', jobj)
        return jws.JWS.sign(
            payload=jobj, key=self.key, alg=self.alg,
            nonce=nonce).json_dumps(indent=2)

    @classmethod
    def _check_response(cls, response, content_type=None):
        """Check response content and its type.

        .. note::
           Checking is not strict: wrong server response ``Content-Type``
           HTTP header is ignored if response is an expected JSON object
           (c.f. Boulder #56).

        :param str content_type: Expected Content-Type response header.
            If JSON is expected and not present in server response, this
            function will raise an error. Otherwise, wrong Content-Type
            is ignored, but logged.

        :raises .messages.Error: If server response body
            carries HTTP Problem (draft-ietf-appsawg-http-problem-00).
        :raises .ClientError: In case of other networking errors.

        """
        response_ct = response.headers.get('Content-Type')
        try:
            # TODO: response.json() is called twice, once here, and
            # once in _get and _post clients
            jobj = response.json()
        except ValueError:
            jobj = None

        if not response.ok:
            if jobj is not None:
                if response_ct != cls.JSON_ERROR_CONTENT_TYPE:
                    logger.debug(
                        'Ignoring wrong Content-Type (%r) for JSON Error',
                        response_ct)
                try:
                    raise messages.Error.from_json(jobj)
                except jose.DeserializationError as error:
                    # Couldn't deserialize JSON object
                    raise errors.ClientError((response, error))
            else:
                # response is not JSON object
                raise errors.ClientError(response)
        else:
            if jobj is not None and response_ct != cls.JSON_CONTENT_TYPE:
                logger.debug(
                    'Ignoring wrong Content-Type (%r) for JSON decodable '
                    'response', response_ct)

            if content_type == cls.JSON_CONTENT_TYPE and jobj is None:
                raise errors.ClientError(
                    'Unexpected response Content-Type: {0}'.format(response_ct))

        return response

    def _send_request(self, method, url, *args, **kwargs):
        """Send HTTP request.

        Makes sure that `verify_ssl` is respected. Logs request and
        response (with headers). For allowed parameters please see
        `requests.request`.

        :param str method: method for the new `requests.Request` object
        :param str url: URL for the new `requests.Request` object

        :raises requests.exceptions.RequestException: in case of any problems

        :returns: HTTP Response
        :rtype: `requests.Response`


        """
        if method == "POST":
            logger.debug('Sending POST request to %s:\n%s',
                          url, kwargs['data'])
        else:
            logger.debug('Sending %s request to %s.', method, url)
        kwargs['verify'] = self.verify_ssl
        kwargs.setdefault('headers', {})
        kwargs['headers'].setdefault('User-Agent', self.user_agent)
<<<<<<< HEAD
        kwargs['headers'].setdefault('Accept-Language', lang())
=======
        kwargs.setdefault('timeout', 45) # timeout after 45 seconds
>>>>>>> 5d75906b
        response = self.session.request(method, url, *args, **kwargs)
        # If content is DER, log the base64 of it instead of raw bytes, to keep
        # binary data out of the logs.
        if response.headers.get("Content-Type") == DER_CONTENT_TYPE:
            debug_content = base64.b64encode(response.content)
        else:
            debug_content = response.content
        logger.debug('Received response:\nHTTP %d\n%s\n\n%s',
                     response.status_code,
                     "\n".join(["{0}: {1}".format(k, v)
                                for k, v in response.headers.items()]),
                     debug_content)
        return response

    def head(self, *args, **kwargs):
        """Send HEAD request without checking the response.

        Note, that `_check_response` is not called, as it is expected
        that status code other than successfully 2xx will be returned, or
        messages2.Error will be raised by the server.

        """
        return self._send_request('HEAD', *args, **kwargs)

    def get(self, url, content_type=JSON_CONTENT_TYPE, **kwargs):
        """Send GET request and check response."""
        return self._check_response(
            self._send_request('GET', url, **kwargs), content_type=content_type)

    def _add_nonce(self, response):
        if self.REPLAY_NONCE_HEADER in response.headers:
            nonce = response.headers[self.REPLAY_NONCE_HEADER]
            try:
                decoded_nonce = jws.Header._fields['nonce'].decode(nonce)
            except jose.DeserializationError as error:
                raise errors.BadNonce(nonce, error)
            logger.debug('Storing nonce: %s', nonce)
            self._nonces.add(decoded_nonce)
        else:
            raise errors.MissingNonce(response)

    def _get_nonce(self, url):
        if not self._nonces:
            logger.debug('Requesting fresh nonce')
            self._add_nonce(self.head(url))
        return self._nonces.pop()

    def post(self, *args, **kwargs):
        """POST object wrapped in `.JWS` and check response.

        If the server responded with a badNonce error, the request will
        be retried once.

        """
        try:
            return self._post_once(*args, **kwargs)
        except messages.Error as error:
            if error.code == 'badNonce':
                logger.debug('Retrying request after error:\n%s', error)
                return self._post_once(*args, **kwargs)
            else:
                raise

    def _post_once(self, url, obj, content_type=JOSE_CONTENT_TYPE, **kwargs):
        data = self._wrap_in_jws(obj, self._get_nonce(url))
        kwargs.setdefault('headers', {'Content-Type': content_type})
        response = self._send_request('POST', url, data=data, **kwargs)
        self._add_nonce(response)
        return self._check_response(response, content_type=content_type)<|MERGE_RESOLUTION|>--- conflicted
+++ resolved
@@ -657,11 +657,8 @@
         kwargs['verify'] = self.verify_ssl
         kwargs.setdefault('headers', {})
         kwargs['headers'].setdefault('User-Agent', self.user_agent)
-<<<<<<< HEAD
         kwargs['headers'].setdefault('Accept-Language', lang())
-=======
         kwargs.setdefault('timeout', 45) # timeout after 45 seconds
->>>>>>> 5d75906b
         response = self.session.request(method, url, *args, **kwargs)
         # If content is DER, log the base64 of it instead of raw bytes, to keep
         # binary data out of the logs.
