--- conflicted
+++ resolved
@@ -6,11 +6,6 @@
 import tempfile
 
 from certbot_integration_tests.utils import certbot_call
-<<<<<<< HEAD
-
-LOGGER = logging.getLogger()
-=======
->>>>>>> 1c7105a9
 
 
 class IntegrationTestsContext(object):
