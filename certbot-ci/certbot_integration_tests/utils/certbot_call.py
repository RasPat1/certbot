--- conflicted
+++ resolved
@@ -35,14 +35,8 @@
     return subprocess.check_output(command, universal_newlines=True, cwd=workspace, env=env)
 
 
-<<<<<<< HEAD
-def _prepare_args_env(certbot_args, directory_url, http_01_port, tls_alpn_01_port,
-                      config_dir, workspace, force_renew, env):
-    new_environ = env.copy()
-=======
-def _prepare_environ(workspace):
-    new_environ = os.environ.copy()
->>>>>>> 0fe28a64
+def _prepare_environ(workspace, new_environ):
+    new_environ = new_environ.copy()
     new_environ['TMPDIR'] = workspace
 
     # So, pytest is nice, and a little too nice for our usage.
@@ -88,9 +82,9 @@
 
 
 def _prepare_args_env(certbot_args, directory_url, http_01_port, tls_alpn_01_port,
-                      config_dir, workspace, force_renew):
+                      config_dir, workspace, force_renew, new_environ):
 
-    new_environ = _prepare_environ(workspace)
+    new_environ = _prepare_environ(workspace, new_environ)
     additional_args = _compute_additional_args(workspace, new_environ, force_renew)
 
     command = [
