--- conflicted
+++ resolved
@@ -435,7 +435,6 @@
 
     # Set up EC2 instances
     #-------------------------------------------------------------------------------
-<<<<<<< HEAD
     configdata = yaml.load(open(cl_args.config_file, 'r'))
     targetlist = configdata['targets']
     print('Testing against these images: [%d total]'%len(targetlist))
@@ -554,8 +553,12 @@
         for i in range(num_processes):
             inqueue.put(SENTINEL)
         # wait on termination of client processes
+        timeout = 5 * 60
         for p in jobs:
-            p.join()
+            p.join(timeout)
+            while p.is_alive():
+                print('Waiting on client processes...')
+                p.join(timeout)
         # add SENTINEL to output queue
         outqueue.put(SENTINEL)
 
@@ -592,67 +595,4 @@
 
 
 if __name__ == '__main__':
-    main()
-=======
-    print("Uploading and running test script in parallel: %s"%cl_args.test_script)
-    print("Output routed to log files in %s"%LOGDIR)
-    # (Advice: always use Manager.Queue, never regular multiprocessing.Queue
-    # the latter has implementation flaws that deadlock it in some circumstances)
-    manager = Manager()
-    outqueue = manager.Queue()
-    inqueue = manager.Queue()
-    SENTINEL = None #queue kill signal
-
-    # launch as many processes as clients to test
-    num_processes = len(targetlist)
-    jobs = [] #keep a reference to current procs
-
-
-    # initiate process execution
-    for i in range(num_processes):
-        p = mp.Process(target=test_client_process, args=(inqueue, outqueue))
-        jobs.append(p)
-        p.daemon = True  # kills subprocesses if parent is killed
-        p.start()
-
-    # fill up work queue
-    for ii, target in enumerate(targetlist):
-        inqueue.put((ii, target))
-
-    # add SENTINELs to end client processes
-    for i in range(num_processes):
-        inqueue.put(SENTINEL)
-    # wait on termination of client processes
-    timeout = 5 * 60
-    for p in jobs:
-        p.join(timeout)
-        while p.is_alive():
-            print('Waiting on client processes...')
-            p.join(timeout)
-    # add SENTINEL to output queue
-    outqueue.put(SENTINEL)
-
-    # clean up
-    execute(local_repo_clean)
-
-    # print and save summary results
-    results_file = open(LOGDIR+'/results', 'w')
-    outputs = [outq for outq in iter(outqueue.get, SENTINEL)]
-    outputs.sort(key=lambda x: x[0])
-    for outq in outputs:
-        ii, target, status = outq
-        print('%d %s %s'%(ii, target['name'], status))
-        results_file.write('%d %s %s\n'%(ii, target['name'], status))
-    if len(outputs) != num_processes:
-        failure_message = 'FAILURE: Some target machines failed to run and were not tested. ' +\
-            'Tests should be rerun.'
-        print(failure_message)
-        results_file.write(failure_message + '\n')
-    results_file.close()
-
-finally:
-    cleanup(cl_args, instances, targetlist)
-
-    # kill any connections
-    fabric.network.disconnect_all()
->>>>>>> 0e9cadca
+    main()