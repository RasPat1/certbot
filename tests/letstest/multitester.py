--- conflicted
+++ resolved
@@ -364,13 +364,8 @@
         print(env.host_string)
 
         try:
-<<<<<<< HEAD
             install_and_launch_certbot(instance, boulder_url, target)
-            outqueue.put((ii, target, 'pass'))
-=======
-            install_and_launch_certbot(instances[ii], boulder_url, target)
             outqueue.put((ii, target, Status.PASS))
->>>>>>> ff7fc848
             print("%s - %s SUCCESS"%(target['ami'], target['name']))
         except:
             outqueue.put((ii, target, Status.FAIL))
@@ -441,7 +436,6 @@
 
     # Set up EC2 instances
     #-------------------------------------------------------------------------------
-<<<<<<< HEAD
     configdata = yaml.load(open(cl_args.config_file, 'r'))
     targetlist = configdata['targets']
     print('Testing against these images: [%d total]'%len(targetlist))
@@ -568,17 +562,24 @@
         results_file = open(LOGDIR+'/results', 'w')
         outputs = [outq for outq in iter(outqueue.get, SENTINEL)]
         outputs.sort(key=lambda x: x[0])
+        failed = False
         for outq in outputs:
             ii, target, status = outq
+            if status == Status.FAIL:
+                failed = True
             print('%d %s %s'%(ii, target['name'], status))
             results_file.write('%d %s %s\n'%(ii, target['name'], status))
         if len(outputs) != num_processes:
+            failed = True
             failure_message = 'FAILURE: Some target machines failed to run and were not tested. ' +\
                 'Tests should be rerun.'
             print(failure_message)
             results_file.write(failure_message + '\n')
         results_file.close()
 
+        if failed:
+            sys.exit(1)
+
     finally:
         cleanup(cl_args, instances, targetlist)
 
@@ -587,70 +588,4 @@
 
 
 if __name__ == '__main__':
-    main()
-=======
-    print("Uploading and running test script in parallel: %s"%cl_args.test_script)
-    print("Output routed to log files in %s"%LOGDIR)
-    # (Advice: always use Manager.Queue, never regular multiprocessing.Queue
-    # the latter has implementation flaws that deadlock it in some circumstances)
-    manager = Manager()
-    outqueue = manager.Queue()
-    inqueue = manager.Queue()
-    SENTINEL = None #queue kill signal
-
-    # launch as many processes as clients to test
-    num_processes = len(targetlist)
-    jobs = [] #keep a reference to current procs
-
-
-    # initiate process execution
-    for i in range(num_processes):
-        p = mp.Process(target=test_client_process, args=(inqueue, outqueue))
-        jobs.append(p)
-        p.daemon = True  # kills subprocesses if parent is killed
-        p.start()
-
-    # fill up work queue
-    for ii, target in enumerate(targetlist):
-        inqueue.put((ii, target))
-
-    # add SENTINELs to end client processes
-    for i in range(num_processes):
-        inqueue.put(SENTINEL)
-    # wait on termination of client processes
-    for p in jobs:
-        p.join()
-    # add SENTINEL to output queue
-    outqueue.put(SENTINEL)
-
-    # clean up
-    execute(local_repo_clean)
-
-    # print and save summary results
-    results_file = open(LOGDIR+'/results', 'w')
-    outputs = [outq for outq in iter(outqueue.get, SENTINEL)]
-    outputs.sort(key=lambda x: x[0])
-    failed = False
-    for outq in outputs:
-        ii, target, status = outq
-        if status == Status.FAIL:
-            failed = True
-        print('%d %s %s'%(ii, target['name'], status))
-        results_file.write('%d %s %s\n'%(ii, target['name'], status))
-    if len(outputs) != num_processes:
-        failed = True
-        failure_message = 'FAILURE: Some target machines failed to run and were not tested. ' +\
-            'Tests should be rerun.'
-        print(failure_message)
-        results_file.write(failure_message + '\n')
-    results_file.close()
-
-    if failed:
-        sys.exit(1)
-
-finally:
-    cleanup(cl_args, instances, targetlist)
-
-    # kill any connections
-    fabric.network.disconnect_all()
->>>>>>> ff7fc848
+    main()