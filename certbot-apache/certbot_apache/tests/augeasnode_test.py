--- conflicted
+++ resolved
@@ -144,7 +144,6 @@
                 found = True
         self.assertTrue(found)
 
-<<<<<<< HEAD
     def test_add_child_comment(self):
         newc = self.config.parser_root.primary.add_child_comment("The content")
         comments = self.config.parser_root.find_comments("The content")
@@ -154,7 +153,7 @@
             comments[0].primary.metadata["augeaspath"]
         )
         self.assertEqual(newc.comment, comments[0].comment)
-=======
+
     def test_delete_child(self):
         listens = self.config.parser_root.find_directives("Listen")
         self.assertEqual(len(listens), 1)
@@ -172,7 +171,6 @@
             self.config.parser_root.delete_child,
             listen
         )
->>>>>>> 517ff5cb
 
     def test_add_child_block(self):
         nb = self.config.parser_root.primary.add_child_block(
